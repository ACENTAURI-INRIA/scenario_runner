## Table of Contents
* [Latest Changes](#latest-changes)
* [CARLA ScenarioRunner 0.9.12](#carla-scenariorunner-0912)
* [CARLA ScenarioRunner 0.9.11](#carla-scenariorunner-0911)
* [CARLA ScenarioRunner 0.9.10](#carla-scenariorunner-0910)
* [CARLA ScenarioRunner 0.9.9](#carla-scenariorunner-099)
* [CARLA ScenarioRunner 0.9.8](#carla-scenariorunner-098)
* [CARLA ScenarioRunner 0.9.7](#carla-scenariorunner-097)
* [CARLA ScenarioRunner 0.9.6](#carla-scenariorunner-096)
* [CARLA ScenarioRunner 0.9.5.1](#carla-scenariorunner-0951)
* [CARLA ScenarioRunner 0.9.5](#carla-scenariorunner-095)
* [CARLA ScenarioRunner 0.9.2](#carla-scenariorunner-092)

## Latest changes
### :rocket: New Features
<<<<<<< HEAD
=======
* Minor improvements to some example scenarios. These include FollowLeadingVehicle, VehicleTurning, DynamicObjectCrossing and SignalizedJunctionRightTurn and RunningRedLight. Their behaviors are now more smooth, robust and some outdated mechanics have been removed
* SignalizedJunctionLeftTurn has been remade. It now has an actor flow on which the ego has to merge into, instead of a single vehicle.
* The BackgroundActivity has been readded to the routes, which the objective of creating the sensation of traffic around the ego
>>>>>>> 075a4a39
* OpenSCENARIO support:
    - Added support for `ParameterAction`
    - Extended `ParameterCondition` support to use as an event trigger condition

### :bug: Bug Fixes
<<<<<<< HEAD
* Fixed a bug with repetitions / scenario groups causing the simulation to crash after the second one.
=======
* Fixed metrics parsing
* Fixed a bug with repetitions / scenario groups causing the simulation to crash after the second one.
* Fixed use of OSC Parameters as entry names for catalogs
* Fixed bug at OtherLeadingVehicle scenario causing the vehicles to move faster than intended
* Fixed bug causing some debris at ControlLoss scenario to be floating, instead of at ground level

### :ghost: Maintenance
* Removed CARLA example dependencies
>>>>>>> 075a4a39

## CARLA ScenarioRunner 0.9.12
### :rocket: New Features
* OpenSCENARIO support:
    - Added support for LongitudinalDistanceAction
    - Extended RelativeDistanceCondition with support for 'longitudinal' and 'lateral' distance along with freespace.
    - Added support for RelativeRoadPosition
    - Added support for RoadPosition
    - Added `--openscenarioparams` argument to overwrite global `ParameterDeclaration`
    - Added controller using CARLA's autopilot (in replacement for ActivateControllerAction)
    - Added support for storyboards with multiple stories
    - Eliminated unnecessary reloads of OpenDRIVE maps
* Additional Scenarios:
    - Added Construction setup scenario.
### :bug: Bug Fixes
* Fixed LaneOffset (+ vs. -) for OpenSCENARIO
* Fixed RelativeLanePosition for OpenSCENARIO causing exception when using ds != 0
* Fixed bug at the Getting Started docs which caused an import error
* Fixed neverending lane change maneuver in OpenSCENARIO
* Fixed bug causing the spawning of an actor with `request_new_actor` to never activate the autopilot.
* Fixed handling of evaluation criteria in OpenSCENARIO (using a delay value of .0 caused an exception)
### :ghost: Maintenance
* Extended SimpleVehicleController (OSC) to handle traffic lights
* Generalized visualizer attached to OSC controllers
* Fixed bug at the Getting Started docs which caused an import error
* Improved the watchdog. It can now be paused, resumed and uses the same thread, instead of opening and closing new ones each frame.
* Added `simple-watchdog-timer` library to the requirements, as it is used by the new watchdog. This requires Python 3.x from now on!
* Extended CarlaDataProvider's spawning functions to allow filtering the safer blueprint, and optionally tick the server
* Improved cleanup handling to resolve memory leak issues and resolve timeouts

## CARLA ScenarioRunner 0.9.11
### :rocket: New Features
* Added a sensor barrier for the agents to ensure that the simulation waits for them to render their data.
* Added an option to produce a machine-readable JSON version of the scenario report.
* Added a static obstacle evasion OpenSCENARIO scenario
* Added support for OSC Routing options
* Added support for OSC SynchronizeAction
* Added support for OSC LaneOffsetAction
* Added support to place OSC controller implementation alongside the OSC scenario
* Updated *GameTime.restart()* at *srunner/scenariomanager/timer.py* to also reset the frame number
### :bug: Bug Fixes
* Fixed metrics-manager.py failing to run with port argument
* Fixed exception when using OSC scenarios without EnvironmentAction inside Storyboard-Init
* Fixed bug causing the TrafficManager to not be correctly updated at asynchronous simualtions
* Fixed shutdown issue in ScenarioRunner causing to not switch to asynchronous mode
* Fixed OSC TeleportAction within Story
* Fixed runtime exception on RouteScenario without an agent parameter 
* Fixed bug causing the InTimeToArrivalToVehicle atomic to crash if one of the actors was a a static object
* Fixed writing result files when using OpenSCENARIO under Windows (CARLA: prefix is removed from the filename)
### :ghost: Maintenance
* Added check to ensure OSC names (for story/act/maneuver) are unique


## CARLA ScenarioRunner 0.9.10
### :rocket: New Features
* Renamed some agent labels inside Jenkins CI pipelines for new standard proposals.
* Added support for Jenkins CI pipelines doing automated testing and docker images creation.
* **Very important:** CarlaActorPool has been removed and all its functions moved to the CarlaDataProvider:
    - The spawning functions have been refactored. All the *setup* functions have been removed, and its functionalities moved to their *request* counterparts. For example, previously *request_new_actor* just called *setup_actor*, but now *setup_actor* no longer exists, and the spawning is done via *request_new_actor*. They have also been unified and are now more consistent.
    - Changed *ActorConfiguration* to *ActorConfigurationData.parse_from_node*
    - Renamed the _map_ element at routes to _town_, matching the scenario configuration files

* Added new environment variables needed. They can be seen at (Docs/getting_scenariorunner.md).
* Improved the visual display of the information from the *output* and *file* arguments.
* Routes are now deterministic in regards to the spawning scenarios when more than one are at the same location
* The BackgroundActivity functionality has been unchanged but some tweaks have been made, fixing a previous patch. As a result, the *amount* parameter at *ActorConfigurationData* has been removed.
* Remade how ScenarioRunner reads the scenarios files. It now reads all scenarios inside the *srunner/scenarios* folder without needing to import them. Scenarios outside that folder will still need the *--additionalScenario* argument.
* The new weather parameters (related to fog) are now correctly read when running scenarios outside routes.
* Enable weather animation during scenario execution (requires ephem pip package)
* Changed manual control to be in par with the CARLA version. Among others, added vehicle lights, recording and some new sensors
* Removed unsupported scenarios (ChallengeBasic and BackgroundActivity, VehicleTurnLeftAtJunction)
* Added a new metrics module, which gives access to all the information about a scenario in order to allow the user to extract any desired information about the simulation. More information [here](metrics_module.md)
* Removed the default randomness at the ControlLoss scenario
* OpenSCENARIO support:
    - Added support for controllers and provided default implementations for vehicles and pedestrians. This required changing the handling of actors, which results in that now all actors are controlled by an OSC controller. Supported controllers:
        - Pedestrian controller
        - NPC vehicle controller (based on CARLA LocalPlanner)
        - Simple vehicle controller to set velocities not brake/throttle, and consider obstacles in the forward-facing region.
        - External controller (to forward control to external entities)
    - Added initial speed support for pedestrians for OpenSCENARIO
    - Support for EnvironmentActions within Story (before only within Init). This allows changing weather conditions during scenario execution
    - Added support for RelativeSpeedCondition
    - Added support for AccelerationCondition
    - Added support for TimeOfDayCondition
    - Added support for OffroadCondition
    - Added support for CollisionCondition
    - Added support for EndOfRoadCondition
    - Added support for TimeHeadwayCondition
    - Added support for TrafficSignalCondition
    - Added support for AcquirePositionAction
    - Extended FollowLeadingVehicle example to illustrate weather changes
    - Created example scenarios to illustrate usage of controllers and weather changes
    - Extended LaneChangeAction to allow lane changes of multiple lanes
    - Reworked the handling of Catalogs to make it compliant to the 1.0 version (relative paths have to be relative to the scenario file)
    - The RoadNetwork can be defined as global Parameter
    - Fixed handling of relative positions with negative offset
    - Added support for local ParamaterDeclarations
    - Added support for Parameters within Catalogs
    - Added support for ParameterAssignments for CatalogReferences
    - Fixed name handling of Parameters: Parameter declerations must not start with a leading '$', but when the parameter is used a leading '$' is required.
    - Fixed use of Parameters for multiple instances of the same Catalog element
    - Fixed use of relative initial positions for any actor
    - Added possibility to use synchronous execution mode with OpenSCENARIO
    - Fixed use of relative paths in CustomCommandAction
    - Fixed use of ControllerCatalogs
* Atomics:
    - Several new atomics to enable usage of OSC controllers
    - WeatherBehavior to simulate weather over time
    - UpdateWeather to update weather to a new setting, e.g. sun to rain
    - UpdateRoadFriction to update the road friction while running
    - new RelativeVelocityToOtherActor trigger condition, used to compare velocities of two actors
    - new TriggerAcceleration trigger condition which compares a reference acceleration with the actor's one.
    - new TimeOfDayComparison trigger condition, comparing the simulation time (set up by the new weather system) with a given *datetime*.
    - Added new *OffRoadTest* criteria.
    - Added new *EndofRoadTest* criteria, to detect when a vehicle changes between OpenDRIVE roads.
    - CollisionTest criterion can now filter the collisions for a specific actor, or actor type_id.
    - Added a *duration* argument to *OnSidewalkTest* criteria, which makes the criteria fail after a certain time has passed, instead of doing so immediately. The default behavior has been unchanged.
    - InTimeToArrivalToVehicle has had its two actor arguments swapped, to match all the other behaviors.
    - Added *along_route* flag to InTimeToArrivalToVehicle, to take into account the topology of the road
    - Changed the inputs to TrafficLightStateSetter to match the other atomics, but the functionality remains unchanged
    - Improved LaneChange atomic to allow lane changes of multiple lanes

### :bug: Bug Fixes
* Fixed bug causing parsing RelativeTargetSpeed tag to fail. 
* Fixed missing 'six' in requirements.txt
* Support OpenSCENARIO parameters also if they're only part of a string value
* Support Routes in Catalogs
* Fix parsing of properties within ControllerCatalogs
* Add cleanup of instantiated OpenSCENARIO controllers
* Do not register SIGHUP signal in windows
* Fixed initial speed of vehicles using OpenSCENARIO
* Fixed bug causing an exception when calling BasicScenario's *_initialize_actors* with no other_actors.
* Fixed bug causing the route to be downsampled (introduced by mistake at 0.9.9)
* Fixed bug causing _output_ argument to not display the correct number with _InRouteTest_ and _RouteCompletionTest_ criterias (the succces and failure was correctly displayed)
* Fixed bug causing OpenSCENARIO's SpeedCondition to not work as intended
* Fixed bug causing CollisionConditions not to work properly in OpenSCENARIO
* Fixed bug causing the *group:* functionality to behave incorrectly when moving scenarios around.
* Fixed bug causing FollowLeadingVehicle and FollowLeadingVehicleWithObstacle scenarios to not properly end
* Fixed bug causing CollisionTest to ignore multiple collisions with scene objects
* Fixed bug causing NoSignalJunctionCrossing to not output the results of the scenario
* Fixed bug causing SyncArrival to fail when the actor was destroyed after the behavior ended
* Fixed bug with ending roads near stop signals to break the simulation
* Fixed exception bug in spawn function of CarlaDataProvider
* Fixed access to private member of CARLA LocalPlanner inside OSC NpcVehicleControl
* Fixed bug causing LaneChange to break the simulation if the asked lane change was impossible, instead of correctly stopping it
* Fixed bug causing ChangeLane scenarios to never end
* Fixed handling of OSC LanePosition (#625)
* Fixed bug causing the route repetitions to spawn different background activity
* Fixed bug causing the rotate_point function inside RunningRedLightTest to not function properly.
### :ghost: Maintenance
* Exposed traffic manager port flag to enable the execution of multiple scenarios on a single machine.

## CARLA ScenarioRunner 0.9.9
### :rocket: New Features
* OpenSCENARIO support:
    - Support for OpenSCENARIO 1.0 (a converter for old scenarios is available)
    - Added support for position with Lane information (roadId and laneId)
    - Added support to use a non-CARLA OpenDRIVE map (instead of CARLA towns)
    - Added support for TimeOfDay tag
    - Added support for scenarios with no actors
    - Added support for TimeToCollisionCondition with freespace.
    - Added support for TimeHeadwayCondition with freespace.
* Scenario updates:
    - Scenarios that are part of RouteScenario have had their triggering condition modified. This will only activate when a certain parameter is set, and if not, the old trigger condition will still be applied.
* Atomics:
    - ChangeAutopilot now calls a TM instance, and allows to change its parameters
    - Added WaitUntilInFront behavior and InTimeToArrivalToVehicleSideLane trigger condition, useful for cut ins
    - Added new trigger condition, AtRightestLane, which checks if the actor is at the rightmost driving lane
    - Added new criteria, ActorSpeedAboveThresholdTest, useful to check if the ego vehicle has been standing still for long periods of time.
* Setting up actors in batch now also randomizes their colors
* When running routes, the weather parameters of each route can now be changed at will. Check the first route at srunner/data/routes_training.xml to see the correct format to do so. By default the weather is now a sunny midday.
* **Important** All challenge related content has been removed. This functionality has been improved and is now part of the [Leaderboard](https://github.com/carla-simulator/leaderboard). As a consequence:
    - The path to the autoagents has changed from .../challenge/autoagents to .../autoagents
    - The path to the route and scenario descriptions has changed from .../challenge to .../data
### :bug: Bug Fixes
* Fixed spawning bugs for scenario DynamicObjectCrossing when it is part of a route
* Fixed spawning bugs for scenarios VehicleTurningRight, VehicleTurningLeft when they are part of a route
* Fixed bug causing the GPS coordinates given to the agents to be wrongly calculated
* Fixed bug when setting up actors in batch causing to ignore the spawn points given.
* Fixed bug where CollisionTest was counting as multiple hits collisions that displaced the actor for a long distance.
* Fixed bug causing the simulation to end after running in synchronous mode
* Fixed bug when using the WaypointFollower atomic to create new LocalPlanners for on-the-fly created actors (#502)
* Fixed bug causing the scenarios to run faster than real time.
### :ghost: Maintenance
* Removed perform_carla_tick() function at CarlaDataProvider, which was a workaround for world.tick()


## CARLA ScenarioRunner 0.9.8
### :rocket: New Features
* Added "--timeout" command line parameter to set a user-defined timeout value
* Scenario updates:
    - Changed traffic light behavior of scenarios 7, 8 and 9. The new sequence is meant to greatly improve the chances of the ego vehicle having to interact at junctions.
* OpenSCENARIO support:
    - Added initial support for Catalogs (Vehicle, Pedestrian, Environment, Maneuver, and and MiscObject types only)
### :bug: Bug Fixes
* Fixed #471: Handling of weather parameter (cloudyness -> cloudiness adaption)
* Fixed #472: Spawning issue of pedestrians in OpenSCENARIO
* Fixed #374: Usage of evaluation critieria with multiple ego vehicles in OpenSCENARIO
* Fixed #459: Add initial support for Catalogs (Vehicle, Pedestrian, Environment, Maneuver, and and MiscObject types only)
* Fixed wrong StandStill behavior which return SUCCESS immediatly on a standing actor
* Fixed scenario bug causing junction related scenarios (4, 7, 8 and 9) to not spawn due to lane changes.
### :ghost: Maintenance
* Added watchdog to ScenarioManager to handle timeouts and CARLA crashes
* Added timeout for CARLA tick() calls to avoid blocking CARLA server calls


## CARLA ScenarioRunner 0.9.7
**This is the _first_ release to work with CARLA 0.9.7 (not the patch versions 0.9.7.x)**
### :rocket: New Features
* Challenge routes can be directly executed with the ScenarioRunner using the --route option
* Agents can be used with the ScenarioRunner (currently only for route-based scenarios)
* New scenarios:
    - Added example scenario for lane change
    - Added cut-in example scenario
* Scenario updates:
    - Scenarios 7 to 10 are now visible when running routes (instead of being triggered in the background). Their
      methodology has remained unchanged
* Scenario atomics:
    - Added new OutsideRouteLanesTest atomic criter that encompasses both SidewalkTest and WrongLaneTest, returning
      the percentage of route that has been traveled outside the lane.
    - InRouteTest is now more forgiving. The max distance has been increased, but staying above the previous one will eventually 
      also cause failure
    - Changed SidewalkTest atomic criteria to also track other type of out of lane conditions
    - SidewalkTest and WrongLaneTest atomic criterias now track the amount of meters traversed
    - CollisionTest atomic criteria now correctly ignores multiple micro-collisions with the same object
    - Added LaneChange and TrafficLightSateSetter behavior atomics
    - Added AccelerateToCatchUp behavior atomic
    - Added get_transform() method for CarlaDataProvider
    - Added support for weather conditions
    - Added basic version check to ensure usage of correct CARLA version
    - WaypointFollower atomic can handle pedestrians
    - Extensions in WaypointFollower atomic for consecutive WaypointFollowers (one WF cancels the previous one)
* Extended OpenScenario support:
    - Added support for UserDefinedActions (e.g. to run additional scripts)
    - Added init speed behavior for vehicles
    - Added support for relative velocities
    - Extended convert_position_to_transform with RelativeWorld, RelativeObject and RelativeLane osc_positions
    - Added new trigger atomics InTriggerDistanceToOSCPosition and InTimeToArrivalToOSCPosition to support relative osc_positions
    - Added new atomic behaviour ActorTransformSetterToOSCPosition
    - Workaround for relative osc_positions: World is started earlier to support relative osc_positions in story init
    - Added delay condition support in convert_condition_to_atomic
    - Added support for pedestrians
    - Full support for SimulationTime condition
    - Added weather support
    - Updated implementation to be closer to upcoming OpenSCENARIO standard
    - AfterTermination, AtStart conditions are supported
    - Added initial support for lateral action: LaneChange
    - Added initial support for OSCGlobalAction to set state of traffic signal
    - FollowRoute action is supported for vehicles and pedestrians, for global world positions.
    - Added support for RoadCondition: Friction
    - Redundant rolename object property is no longer required
    - Added support for global parameters
    - Fixed coordinate system to use right-hand as default. Left-hand CARLA system can be used by adding "CARLA:" at the start of the description in the FileHeader.
    - Added support to change actor color
    - Added support for a default actor model, in case the stated model is not available
    - Added support for MiscObjects (besides vehicles and pedestrians)
    - Reworked traffic signal handling: The name has to start now either with "id=" or "pos=" depending on whether the position or id is used as unique identifier
    - Actor physics can now be set via Object Properties (<Property name="physics" value="off" />)
### :bug: Bug Fixes
* Fixed wrong handling of OpenSCENARIO ConditionGroups, which should be handled as parallel composites, not sequences
* Fixed #443: Repetitions in OpenSCENARIO were not properly working
* Fixed bug causing RunningStopTest atomic criteria to trigger when lane changing near a STOP signal
* Fixed bug causing RunningRedLightTest atomic criteria to occasionally not trigger
* Fixed bug causing occasional frame_errors
* Fixed #426: Avoid underground vehicles fall forever by disabling physics when spawning underground.
* Fixed #427: Removed unnecessary warnings when using get_next_traffic_light() with non-cached locations
* Fixed missing ego_vehicle: compare actor IDs instead of object in CarlaDataProvider in get_velocity, get_transform and get_location
* Avoided use of 'controller.ai.walker' as walker type in DynamicObjectCrossing scenario
* Fixed WaypointFollower behavior to use m/s instead of km/h
* Fixed starting position of VehicleTurnLeft/Right scenarios
* Fixed spawn_point modification inside CarlaActorPool.setup_actor()
* Fixed result of DrivenDistanceTest
* Fixed exception in manual_control on fps visualization
* Cleanup of pylint errors for all autonomous agents
* Fixed randomness of route-based scenarios
* Fixed usage of radians instead of degrees for OpenSCENARIO
* Fixed ActorTransformSetter behavior to avoid vehicles not reaching the desired transform
* Fixed spawning of debris for ControlLoss scenario (Scenario01)
* Fixed CTRL+C termination of ScenarioRunner
### :ghost: Maintenance
* Increased speed of actor initialization by using CARLA batch mode and buffering CARLA blueprint library
* Split of behaviors into behaviors and conditions
* Moved atomics into new submodule scenarioatomics
* Updated documentation for all behaviors, conditions and test criteria
* Refactoring of scenario configurations and parsers
* Extended WaypointFollower atomic behavior to be able to use the current actor speed
* Removed usage of 'import *' to have cleaner Python imports
* Removed broad-except and bare-except where possible
* Python-Scenarios: Removed obsolete categories
* ScenarioRunner: Removed scenario dictonary, use imports directly
* CarlaDataProvider: Simplified update_light_states() to remove code duplication
* Timer: class TimeOut() is derived from SimulationTimeCondition() to  avoid code duplication
* Moved backported py_trees classes and methods to tools/py_trees_port.py to avoid code duplication
* Removed setup_environment.sh
* Adaptions to CARLA API Changes
     - Renamed GnssEvent to GnssMeasurement

## CARLA ScenarioRunner 0.9.6
**This is the _first_ release to work with CARLA 0.9.6**
### :ghost: Maintenance
* Adapted to CARLA API changes
    - Frame rate is set now via Python
    - Renamed frame_count and frame_number to frame
    - Removed wait_for_tick() calls


## CARLA ScenarioRunner 0.9.5.1
**This is the _last_ release that works with CARLA 0.9.5**
### :rocket: New Features
* Added initial support for OpenScenario v0.9.1
* Added support for multiple ego vehicles plus an example
* Added commandline option for output directory
* Added option to load external scenario implementations (in python)
* Added option to scenario_runner to load external scenario XMLs
* Atomic behaviors:
    - Extended KeepVelocity atomic behavior to support duration/distance
      based termination
    - Extended StandStill atomic behavior to support duration based
      termination
    - Added behavior to activate/deactivate autopilot
### :bug: Bug Fixes
* Fixed WaypointFollower initialization


## CARLA ScenarioRunner 0.9.5
**This is the _first_ release to work with CARLA 0.9.5**
### :rocket: New Features
* Added support for CARLA challenge
    - Added logging functionalities to challenge_evaluator_routes.py
    - Added wall clock timeout for the CARLA challenge
    - Added background scenario to generate dynamic traffic using autopilot
    - Updated compatibility with Python 2.7 for the challenge evaluator
    - Updated WaypointFollower behavior
    - Added detect_lane_obstacle() helper function which identifies if an obstacle is present in front of the reference actor
    - Added test to detect vehicles running a stop
    - Updated the reference position for a scenario is now called trigger_point
    - Added universal access to the map without re-calling get_map()
    - Added criteria_enable flag to enable/disable criteria tree
    - Added multiple helper methods for generic scenario execution.
    - Added pseudo-sensors for SceneLayoutMeasurements and ObjectMeasurements for Track4 of the CARLA AD challenge
    - Added track identification for autonomous_agent.py
    - Added HDMap pseudo-sensor
    - Added new traffic event logger
    - Added various helper methods to allow generic scenario execution
    - Added method to calculate distance along a route
    - In challenge mode spawn exception are caught and the corresponding scenario is removed
* Added new atomic behaviors using py_trees behavior tree library
    - BasicAgentBehavior: drive to target location using CARLA's BasicAgent
    - StandStill: check if a vehicle stands still
    - InTriggerDistanceToNextIntersection: check if a vehicle is within certain distance with respect to the next intersection
    - WaypointFollower: follows auto-generated waypoints indefinitely or follows a given waypoint list
    - HandBrakeVehicle: sets the handbrake value for a given actor
    - ActorDestroy: destroys a given actor
    - ActorTransformSetter: sets transform of given actor
    - ActorSource: creates actors indefinitely around a location if no other vehicles are present within a threshold
    - ActorSink: indefinitely destroys vehicles that wander close to a location within a threshold
    - InTriggerDistanceToLocationAlongRoute: check if an actor is within a certain distance to a given location along a given route
* Added new atomic evaluation criteria
    - Added running red light test
    - Added running stop test
    - Added wrong way test
* Added NHTSA Traffic Scenarios
    - Updated all traffic scenarios to let the other actors appear upon scenario triggering and removal on scenario end
    - ManeuverOppositeDirection: hero vehicle must maneuver in the opposite lane to pass a leading vehicle.
    - OtherLeadingVehicle: hero vehicle must react to the deceleration of leading vehicle and change lane to avoid collision and follow the vehicle in changed lane
    - SignalizedJunctionRightTurn: hero vehicle must turn right into the same direction of another vehicle crossing straight initially from a lateral direction and avoid collision at a signalized intersection.
    - SignalizedJunctionLeftTurn : hero vehicle is turning left at signalized intersection, cuts across the path of another vehicle coming straight crossing from an opposite direction.
### :bug: Bug Fixes
* Fixed SteerVehicle atomic behavior to keep vehicle velocity    
### :ghost: Maintenance
* Reworked scenario execution
    - Updated folder structure and naming convention in lowercase
    - Extended CarlaDataProvider with method to get next relevant traffic light
    - Every scenario has to have a configuration provided as XML file.
      Currently there is one XML file for each scenario class
    - The scenario runner is now responsible for spawning/destroying the ego vehicle
    - Added a CarlaActorPool to share scenario-related actors between scenarios and the scenario_runner
    - Renamed vehicle -> actor
    - If all scenarios in one configurations file should be executed, the scenario_runner can be started with --scenario group:<CONFIG_FILE>
    - Generalized ControlLoss and FollowLeadingVehicle scenarios
    - Added randomization option to scenario_runner and scenarios
    - The scenario behavior always starts with a wait behavior until the ego vehicle reached the scenario starting position
    - Created method _initialize_actors in basic scenario that can be overridden for scenario specific actor initialization
* Updated NHTSA Traffic Scenarios
    - OppositeVehicleRunningRedLight: Updated to allow execution at different locations    


## CARLA ScenarioRunner 0.9.2
**This release is designed to work with CARLA 0.9.2**
### :rocket: New Features
* Added Traffic Scenarios engine to reproduce complex traffic situations for training and evaluating driving agents
* Added NHTSA Traffic Scenarios
    - FollowLeadingVehicle: hero vehicle must react to the deceleration of a leading vehicle
    - FollowLeadingVehicleWithObstacle: hero vehicle must react to a leading vehicle due to an obstacle blocking the road
    - StationaryObjectCrossing: hero vehicle must react to a cyclist or pedestrian blocking the road
    - DynamicObjectCrossing: hero vehicle must react to a cyclist or pedestrian suddenly crossing in front of it
    - OppositeVehicleRunningRedLight: hero vehicle must avoid a collision at an intersection regulated by traffic lights when the crossing traffic runs a red light
    - NoSignalJunctionCrossing: hero vehicle must cross a non-signalized intersection
    - VehicleTurningRight: hero vehicle must react to a cyclist or pedestrian crossing ahead after a right turn
    - VehicleTurningLeft: hero vehicle must react to a cyclist or pedestrian crossing ahead after a left turn
    - ControlLoss: Hero vehicle must react to a control loss and regain its control
* Added atomic behaviors using py_trees behavior trees library
    - InTriggerRegion: new behavior to check if an object is within a trigger region
    - InTriggerDistanceToVehicle: check if a vehicle is within certain distance with respect to a reference vehicle
    - InTriggerDistanceToLocation: check if a vehicle is within certain distance with respect to a reference location
    - TriggerVelocity: triggers if a velocity is met
    - InTimeToArrivalToLocation:  check if a vehicle arrives within a given time budget to a reference location
    - InTimeToArrivalToVehicle: check if a vehicle arrives within a given time budget to a reference vehicle
    - AccelerateToVelocity: accelerate until reaching requested velocity
    - KeepVelocity: keep constant velocity
    - DriveDistance: drive certain distance
    - UseAutoPilot: enable autopilot
    - StopVehicle: stop vehicle
    - WaitForTrafficLightState: wait for the traffic light to have a given state
    - SyncArrival: sync the arrival of two vehicles to a given target
    - AddNoiseToVehicle: Add noise to steer as well as throttle of the vehicle<|MERGE_RESOLUTION|>--- conflicted
+++ resolved
@@ -13,20 +13,14 @@
 
 ## Latest changes
 ### :rocket: New Features
-<<<<<<< HEAD
-=======
 * Minor improvements to some example scenarios. These include FollowLeadingVehicle, VehicleTurning, DynamicObjectCrossing and SignalizedJunctionRightTurn and RunningRedLight. Their behaviors are now more smooth, robust and some outdated mechanics have been removed
 * SignalizedJunctionLeftTurn has been remade. It now has an actor flow on which the ego has to merge into, instead of a single vehicle.
 * The BackgroundActivity has been readded to the routes, which the objective of creating the sensation of traffic around the ego
->>>>>>> 075a4a39
 * OpenSCENARIO support:
     - Added support for `ParameterAction`
     - Extended `ParameterCondition` support to use as an event trigger condition
 
 ### :bug: Bug Fixes
-<<<<<<< HEAD
-* Fixed a bug with repetitions / scenario groups causing the simulation to crash after the second one.
-=======
 * Fixed metrics parsing
 * Fixed a bug with repetitions / scenario groups causing the simulation to crash after the second one.
 * Fixed use of OSC Parameters as entry names for catalogs
@@ -35,7 +29,6 @@
 
 ### :ghost: Maintenance
 * Removed CARLA example dependencies
->>>>>>> 075a4a39
 
 ## CARLA ScenarioRunner 0.9.12
 ### :rocket: New Features
