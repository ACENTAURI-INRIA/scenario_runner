#!/usr/bin/env python

# Copyright (c) 2018-2020 Intel Corporation
#
# This work is licensed under the terms of the MIT license.
# For a copy, see <https://opensource.org/licenses/MIT>.

"""
This module provides all atomic scenario behaviors required to realize
complex, realistic scenarios such as "follow a leading vehicle", "lane change",
etc.

The atomic behaviors are implemented with py_trees.
"""

from __future__ import print_function

import copy
import math
import operator
import os
import time
import subprocess

import numpy as np
import numpy.random as random
import py_trees
from py_trees.blackboard import Blackboard
import networkx

import carla
from agents.navigation.basic_agent import BasicAgent, LocalPlanner
from agents.navigation.local_planner import RoadOption
from agents.navigation.global_route_planner import GlobalRoutePlanner
<<<<<<< HEAD
from agents.navigation.controller import PIDLongitudinalController
=======
>>>>>>> 0832793a
from agents.tools.misc import is_within_distance

from srunner.scenariomanager.carla_data_provider import CarlaDataProvider
from srunner.scenariomanager.actorcontrols.actor_control import ActorControl
from srunner.scenariomanager.timer import GameTime
from srunner.tools.scenario_helper import detect_lane_obstacle
from srunner.tools.scenario_helper import generate_target_waypoint_list_multilane


import srunner.tools as sr_tools

EPSILON = 0.001


def calculate_distance(location, other_location, global_planner=None):
    """
    Method to calculate the distance between to locations

    Note: It uses the direct distance between the current location and the
          target location to estimate the time to arrival.
          To be accurate, it would have to use the distance along the
          (shortest) route between the two locations.
    """
    if global_planner:
        distance = 0

        # Get the route
        route = global_planner.trace_route(location, other_location)

        # Get the distance of the route
        for i in range(1, len(route)):
            curr_loc = route[i][0].transform.location
            prev_loc = route[i - 1][0].transform.location

            distance += curr_loc.distance(prev_loc)

        return distance

    return location.distance(other_location)


def get_actor_control(actor):
    """
    Method to return the type of control to the actor.
    """
    control = actor.get_control()
    actor_type = actor.type_id.split('.')[0]
    if not isinstance(actor, carla.Walker):
        control.steering = 0
    else:
        control.speed = 0

    return control, actor_type


class AtomicBehavior(py_trees.behaviour.Behaviour):

    """
    Base class for all atomic behaviors used to setup a scenario

    *All behaviors should use this class as parent*

    Important parameters:
    - name: Name of the atomic behavior
    """

    def __init__(self, name, actor=None):
        """
        Default init. Has to be called via super from derived class
        """
        super(AtomicBehavior, self).__init__(name)
        self.logger.debug("%s.__init__()" % (self.__class__.__name__))
        self.name = name
        self._actor = actor

    def setup(self, unused_timeout=15):
        """
        Default setup
        """
        self.logger.debug("%s.setup()" % (self.__class__.__name__))
        return True

    def initialise(self):
        """
        Initialise setup terminates WaypointFollowers
        Check whether WF for this actor is running and terminate all active WFs
        """
        if self._actor is not None:
            try:
                check_attr = operator.attrgetter("running_WF_actor_{}".format(self._actor.id))
                terminate_wf = copy.copy(check_attr(py_trees.blackboard.Blackboard()))
                py_trees.blackboard.Blackboard().set(
                    "terminate_WF_actor_{}".format(self._actor.id), terminate_wf, overwrite=True)
            except AttributeError:
                # It is ok to continue, if the Blackboard variable does not exist
                pass
        self.logger.debug("%s.initialise()" % (self.__class__.__name__))

    def terminate(self, new_status):
        """
        Default terminate. Can be extended in derived class
        """
        self.logger.debug("%s.terminate()[%s->%s]" % (self.__class__.__name__, self.status, new_status))


class RunScript(AtomicBehavior):

    """
    This is an atomic behavior to start execution of an additional script.

    Args:
        script (str): String containing the interpreter, scriptpath and arguments
            Example: "python /path/to/script.py --arg1"
        base_path (str): String containing the base path of for the script

    Attributes:
        _script (str): String containing the interpreter, scriptpath and arguments
            Example: "python /path/to/script.py --arg1"
        _base_path (str): String containing the base path of for the script
            Example: "/path/to/"

    Note:
        This is intended for the use with OpenSCENARIO. Be aware of security side effects.
    """

    def __init__(self, script, base_path=None, name="RunScript"):
        """
        Setup parameters
        """
        super(RunScript, self).__init__(name)
        self.logger.debug("%s.__init__()" % (self.__class__.__name__))
        self._script = script
        self._base_path = base_path

    def update(self):
        """
        Start script
        """
        path = None
        script_components = self._script.split(' ')
        if len(script_components) > 1:
            path = script_components[1]

        if not os.path.isfile(path):
            path = os.path.join(self._base_path, path)
        if not os.path.isfile(path):
            new_status = py_trees.common.Status.FAILURE
            print("Script file does not exists {}".format(path))
        else:
            subprocess.Popen(self._script, shell=True, cwd=self._base_path)  # pylint: disable=consider-using-with
            new_status = py_trees.common.Status.SUCCESS

        self.logger.debug("%s.update()[%s->%s]" % (self.__class__.__name__, self.status, new_status))
        return new_status


class ChangeWeather(AtomicBehavior):

    """
    Atomic to write a new weather configuration into the blackboard.
    Used in combination with WeatherBehavior() to have a continuous weather simulation.

    The behavior immediately terminates with SUCCESS after updating the blackboard.

    Args:
        weather (srunner.scenariomanager.weather_sim.Weather): New weather settings.
        name (string): Name of the behavior.
            Defaults to 'UpdateWeather'.

    Attributes:
        _weather (srunner.scenariomanager.weather_sim.Weather): Weather settings.
    """

    def __init__(self, weather, name="ChangeWeather"):
        """
        Setup parameters
        """
        super(ChangeWeather, self).__init__(name)
        self._weather = weather

    def update(self):
        """
        Write weather into blackboard and exit with success

        returns:
            py_trees.common.Status.SUCCESS
        """
        py_trees.blackboard.Blackboard().set("CarlaWeather", self._weather, overwrite=True)
        return py_trees.common.Status.SUCCESS


class ChangeRoadFriction(AtomicBehavior):

    """
    Atomic to update the road friction in CARLA.

    The behavior immediately terminates with SUCCESS after updating the friction.

    Args:
        friction (float): New friction coefficient.
        name (string): Name of the behavior.
            Defaults to 'UpdateRoadFriction'.

    Attributes:
        _friction (float): Friction coefficient.
    """

    def __init__(self, friction, name="ChangeRoadFriction"):
        """
        Setup parameters
        """
        super(ChangeRoadFriction, self).__init__(name)
        self._friction = friction

    def update(self):
        """
        Update road friction. Spawns new friction blueprint and removes the old one, if existing.

        returns:
            py_trees.common.Status.SUCCESS
        """

        for actor in CarlaDataProvider.get_world().get_actors().filter('static.trigger.friction'):
            actor.destroy()

        friction_bp = CarlaDataProvider.get_world().get_blueprint_library().find('static.trigger.friction')
        extent = carla.Location(1000000.0, 1000000.0, 1000000.0)
        friction_bp.set_attribute('friction', str(self._friction))
        friction_bp.set_attribute('extent_x', str(extent.x))
        friction_bp.set_attribute('extent_y', str(extent.y))
        friction_bp.set_attribute('extent_z', str(extent.z))

        # Spawn Trigger Friction
        transform = carla.Transform()
        transform.location = carla.Location(-10000.0, -10000.0, 0.0)
        CarlaDataProvider.get_world().spawn_actor(friction_bp, transform)

        return py_trees.common.Status.SUCCESS


class ChangeActorControl(AtomicBehavior):

    """
    Atomic to change the longitudinal/lateral control logic for an actor.
    The (actor, controller) pair is stored inside the Blackboard.

    The behavior immediately terminates with SUCCESS after the controller.

    Args:
        actor (carla.Actor): Actor that should be controlled by the controller.
        control_py_module (string): Name of the python module containing the implementation
            of the controller.
        args (dictionary): Additional arguments for the controller.
        scenario_file_path (string): Additional path to controller implementation.
        name (string): Name of the behavior.
            Defaults to 'ChangeActorControl'.

    Attributes:
        _actor_control (ActorControl): Instance of the actor control.
    """

    def __init__(self, actor, control_py_module, args, scenario_file_path=None, name="ChangeActorControl"):
        """
        Setup actor controller.
        """
        super(ChangeActorControl, self).__init__(name, actor)

        self._actor_control = ActorControl(actor, control_py_module=control_py_module,
                                           args=args, scenario_file_path=scenario_file_path)

    def update(self):
        """
        Write (actor, controler) pair to Blackboard, or update the controller
        if actor already exists as a key.

        returns:
            py_trees.common.Status.SUCCESS
        """

        actor_dict = {}

        try:
            check_actors = operator.attrgetter("ActorsWithController")
            actor_dict = check_actors(py_trees.blackboard.Blackboard())
        except AttributeError:
            pass

        if actor_dict:
            if self._actor.id in actor_dict:
                actor_dict[self._actor.id].reset()

        actor_dict[self._actor.id] = self._actor_control
        py_trees.blackboard.Blackboard().set("ActorsWithController", actor_dict, overwrite=True)

        return py_trees.common.Status.SUCCESS


class UpdateAllActorControls(AtomicBehavior):

    """
    Atomic to update (run one control loop step) all actor controls.

    The behavior is always in RUNNING state.

    Args:
        name (string): Name of the behavior.
            Defaults to 'UpdateAllActorControls'.
    """

    def __init__(self, name="UpdateAllActorControls"):
        """
        Constructor
        """
        super(UpdateAllActorControls, self).__init__(name)

    def update(self):
        """
        Execute one control loop step for all actor controls.

        returns:
            py_trees.common.Status.RUNNING
        """

        actor_dict = {}

        try:
            check_actors = operator.attrgetter("ActorsWithController")
            actor_dict = check_actors(py_trees.blackboard.Blackboard())
        except AttributeError:
            pass

        for actor_id in actor_dict:
            actor_dict[actor_id].run_step()

        return py_trees.common.Status.RUNNING


class ChangeActorTargetSpeed(AtomicBehavior):

    """
    Atomic to change the target speed for an actor controller.

    The behavior is in RUNNING state until the distance/duration
    conditions are satisfied, or if a second ChangeActorTargetSpeed atomic
    for the same actor is triggered.

    Args:
        actor (carla.Actor): Controlled actor.
        target_speed (float): New target speed [m/s].
        init_speed (boolean): Flag to indicate if the speed is the initial actor speed.
            Defaults to False.
        duration (float): Duration of the maneuver [s].
            Defaults to None.
        distance (float): Distance of the maneuver [m].
            Defaults to None.
        relative_actor (carla.Actor): If the target speed setting should be relative to another actor.
            Defaults to None.
        value (float): Offset, if the target speed setting should be relative to another actor.
            Defaults to None.
        value_type (string): Either 'Delta' or 'Factor' influencing how the offset to the reference actors
            velocity is applied. Defaults to None.
        continuous (boolean): If True, the atomic remains in RUNNING, independent of duration or distance.
            Defaults to False.
        name (string): Name of the behavior.
            Defaults to 'ChangeActorTargetSpeed'.

    Attributes:
        _target_speed (float): New target speed [m/s].
        _init_speed (boolean): Flag to indicate if the speed is the initial actor speed.
            Defaults to False.
        _start_time (float): Start time of the atomic [s].
            Defaults to None.
        _start_location (carla.Location): Start location of the atomic.
            Defaults to None.
        _duration (float): Duration of the maneuver [s].
            Defaults to None.
        _distance (float): Distance of the maneuver [m].
            Defaults to None.
        _relative_actor (carla.Actor): If the target speed setting should be relative to another actor.
            Defaults to None.
        _value (float): Offset, if the target speed setting should be relative to another actor.
            Defaults to None.
        _value_type (string): Either 'Delta' or 'Factor' influencing how the offset to the reference actors
            velocity is applied. Defaults to None.
        _continuous (boolean): If True, the atomic remains in RUNNING, independent of duration or distance.
            Defaults to False.
    """

    def __init__(self, actor, target_speed, init_speed=False,
                 duration=None, distance=None, relative_actor=None,
                 value=None, value_type=None, continuous=False, name="ChangeActorTargetSpeed"):
        """
        Setup parameters
        """
        super(ChangeActorTargetSpeed, self).__init__(name, actor)

        self._target_speed = target_speed
        self._init_speed = init_speed

        self._start_time = None
        self._start_location = None

        self._relative_actor = relative_actor
        self._value = value
        self._value_type = value_type
        self._continuous = continuous
        self._duration = duration
        self._distance = distance

    def initialise(self):
        """
        Set initial parameters such as _start_time and _start_location,
        and get (actor, controller) pair from Blackboard.

        May throw if actor is not available as key for the ActorsWithController
        dictionary from Blackboard.
        """
        actor_dict = {}

        try:
            check_actors = operator.attrgetter("ActorsWithController")
            actor_dict = check_actors(py_trees.blackboard.Blackboard())
        except AttributeError:
            pass

        if not actor_dict or not self._actor.id in actor_dict:
            raise RuntimeError("Actor not found in ActorsWithController BlackBoard")

        self._start_time = GameTime.get_time()
        self._start_location = CarlaDataProvider.get_location(self._actor)

        if self._relative_actor:
            relative_velocity = CarlaDataProvider.get_velocity(self._relative_actor)

            # get target velocity
            if self._value_type == 'delta':
                self._target_speed = relative_velocity + self._value
            elif self._value_type == 'factor':
                self._target_speed = relative_velocity * self._value
            else:
                print('self._value_type must be delta or factor')

        actor_dict[self._actor.id].update_target_speed(self._target_speed, start_time=self._start_time)

        if self._init_speed:
            actor_dict[self._actor.id].set_init_speed()

        super(ChangeActorTargetSpeed, self).initialise()

    def update(self):
        """
        Check the actor's current state and update target speed, if it is relative to another actor.

        returns:
            py_trees.common.Status.SUCCESS, if the duration or distance driven exceeded limits
                                            if another ChangeActorTargetSpeed atomic for the same actor was triggered.
            py_trees.common.Status.FAILURE, if the actor is not found in ActorsWithController Blackboard dictionary.
            py_trees.common.Status.FAILURE, else.
        """
        try:
            check_actors = operator.attrgetter("ActorsWithController")
            actor_dict = check_actors(py_trees.blackboard.Blackboard())
        except AttributeError:
            pass

        if not actor_dict or not self._actor.id in actor_dict:
            return py_trees.common.Status.FAILURE

        if actor_dict[self._actor.id].get_last_longitudinal_command() != self._start_time:
            return py_trees.common.Status.SUCCESS

        new_status = py_trees.common.Status.RUNNING

        if self._relative_actor:
            relative_velocity = CarlaDataProvider.get_velocity(self._relative_actor)

            # get target velocity
            if self._value_type == 'delta':
                actor_dict[self._actor.id].update_target_speed(relative_velocity + self._value)
            elif self._value_type == 'factor':
                actor_dict[self._actor.id].update_target_speed(relative_velocity * self._value)
            else:
                print('self._value_type must be delta or factor')

        # check duration and driven_distance
        if not self._continuous:
            if (self._duration is not None) and (GameTime.get_time() - self._start_time > self._duration):
                new_status = py_trees.common.Status.SUCCESS

            driven_distance = CarlaDataProvider.get_location(self._actor).distance(self._start_location)
            if (self._distance is not None) and (driven_distance > self._distance):
                new_status = py_trees.common.Status.SUCCESS

        if self._distance is None and self._duration is None:
            new_status = py_trees.common.Status.SUCCESS

        return new_status


class SyncArrivalOSC(AtomicBehavior):

    """
    Atomic to make two actors arrive at their corresponding places at the same time

    The behavior is in RUNNING state until the "main" actor has rezached its destination

    Args:
        actor (carla.Actor): Controlled actor.
        master_actor (carla.Actor): Reference actor to sync up to.
        actor_target (carla.Transform): Endpoint of the actor after the behavior finishes.
        master_target (carla.Transform): Endpoint of the master_actor after the behavior finishes.
        final_speed (float): Speed of the actor after the behavior ends.
        relative_to_master (boolean): Whether or not the final speed is relative to master_actor.
            Defaults to False.
        relative_type (string): Type of relative speed. Either 'delta' or 'factor'.
            Defaults to ''.
        name (string): Name of the behavior.
            Defaults to 'SyncArrivalOSC'.
    """

    DISTANCE_THRESHOLD = 1

    def __init__(self, actor, master_actor, actor_target, master_target, final_speed,
                 relative_to_master=False, relative_type='', name="SyncArrivalOSC"):
        """
        Setup required parameters
        """
        super(SyncArrivalOSC, self).__init__(name, actor)
        self.logger.debug("%s.__init__()" % (self.__class__.__name__))

        self._actor = actor
        self._actor_target = actor_target
        self._master_actor = master_actor
        self._master_target = master_target

        self._final_speed = final_speed
        self._final_speed_set = False
        self._relative_to_master = relative_to_master
        self._relative_type = relative_type

        self._start_time = None

    def initialise(self):
        """
        Set initial parameters and get (actor, controller) pair from Blackboard.

        May throw if actor is not available as key for the ActorsWithController
        dictionary from Blackboard.
        """
        actor_dict = {}

        try:
            check_actors = operator.attrgetter("ActorsWithController")
            actor_dict = check_actors(py_trees.blackboard.Blackboard())
        except AttributeError:
            pass

        if not actor_dict or not self._actor.id in actor_dict:
            raise RuntimeError("Actor not found in ActorsWithController BlackBoard")

        self._start_time = GameTime.get_time()

        # Get the distance of the actor to its endpoint
        distance = calculate_distance(
            CarlaDataProvider.get_location(self._actor), self._actor_target.location)

        # Get the time to arrival of the reference to its endpoint
        distance_reference = calculate_distance(
            CarlaDataProvider.get_location(self._master_actor), self._master_target.location)

        velocity_reference = CarlaDataProvider.get_velocity(self._master_actor)
        if velocity_reference > 0:
            time_reference = distance_reference / velocity_reference
        else:
            time_reference = float('inf')

        # Get the required velocity of the actor
        desired_velocity = distance / time_reference
        actor_dict[self._actor.id].update_target_speed(desired_velocity, start_time=self._start_time)

    def update(self):
        """
        Dynamic control update for actor velocity to ensure that both actors reach their target
        positions at the same time.
        """

        try:
            check_actors = operator.attrgetter("ActorsWithController")
            actor_dict = check_actors(py_trees.blackboard.Blackboard())
        except AttributeError:
            pass

        if not actor_dict or not self._actor.id in actor_dict:
            return py_trees.common.Status.FAILURE

        if actor_dict[self._actor.id].get_last_longitudinal_command() != self._start_time:
            return py_trees.common.Status.SUCCESS

        new_status = py_trees.common.Status.RUNNING

        # Get the distance of the actor to its endpoint
        distance = calculate_distance(
            CarlaDataProvider.get_location(self._actor), self._actor_target.location)

        if distance < self.DISTANCE_THRESHOLD:
            return py_trees.common.Status.SUCCESS  # Behaviour ends when the actor reaches its endpoint

        # Get the time to arrival of the reference to its endpoint
        distance_reference = calculate_distance(
            CarlaDataProvider.get_location(self._master_actor), self._master_target.location)

        velocity_reference = CarlaDataProvider.get_velocity(self._master_actor)
        if velocity_reference > 0:
            time_reference = distance_reference / velocity_reference
        else:
            time_reference = float('inf')

        # Get the required velocity of the actor
        desired_velocity = distance / time_reference
        actor_dict[self._actor.id].update_target_speed(desired_velocity)

        self.logger.debug("%s.update()[%s->%s]" % (self.__class__.__name__, self.status, new_status))
        return new_status

    def terminate(self, new_status):
        """
        On termination of this behavior, set the target speed to its desired one.
        This function is called several times, so the use of self._final_speed_set
        is needed to avoid interfering with other running behaviors
        """
        if not self._final_speed_set:
            try:
                check_actors = operator.attrgetter("ActorsWithController")
                actor_dict = check_actors(py_trees.blackboard.Blackboard())
            except AttributeError:
                pass

            if actor_dict and self._actor.id in actor_dict:

                if self._relative_to_master:
                    master_speed = CarlaDataProvider.get_velocity(self._master_actor)
                    if self._relative_type == 'delta':
                        final_speed = master_speed + self._final_speed
                    elif self._relative_type == 'factor':
                        final_speed = master_speed * self._final_speed
                    else:
                        print("'relative_type' must be delta or factor")
                else:
                    final_speed = self._final_speed

                actor_dict[self._actor.id].update_target_speed(final_speed)

            self._final_speed_set = True

        super(SyncArrivalOSC, self).terminate(new_status)


class ChangeActorWaypoints(AtomicBehavior):

    """
    Atomic to change the waypoints for an actor controller.

    The behavior is in RUNNING state until the last waypoint is reached, or if a
    second waypoint related atomic for the same actor is triggered. These are:
    - ChangeActorWaypoints
    - ChangeActorLateralMotion
    - ChangeActorLaneOffset

    Args:
        actor (carla.Actor): Controlled actor.
        waypoints (List of (OSC position, OSC route option)): List of (Position, Route Option) as OpenScenario elements.
            position will be converted to Carla transforms, considering the corresponding
            route option (e.g. shortest, fastest)
        name (string): Name of the behavior.
            Defaults to 'ChangeActorWaypoints'.

    Attributes:
        _waypoints (List of (OSC position, OSC route option)): List of (Position, Route Option) as OpenScenario elements
        _start_time (float): Start time of the atomic [s].
            Defaults to None.

    '''Note: When using routing options such as fastest or shortest, it is advisable to run
             in synchronous mode
    """

    def __init__(self, actor, waypoints, name="ChangeActorWaypoints"):
        """
        Setup parameters
        """
        super(ChangeActorWaypoints, self).__init__(name, actor)

        self._waypoints = waypoints
        self._start_time = None

    def initialise(self):
        """
        Set _start_time and get (actor, controller) pair from Blackboard.

        Set waypoint list for actor controller.

        May throw if actor is not available as key for the ActorsWithController
        dictionary from Blackboard.
        """
        actor_dict = {}

        try:
            check_actors = operator.attrgetter("ActorsWithController")
            actor_dict = check_actors(py_trees.blackboard.Blackboard())
        except AttributeError:
            pass

        if not actor_dict or not self._actor.id in actor_dict:
            raise RuntimeError("Actor not found in ActorsWithController BlackBoard")

        self._start_time = GameTime.get_time()

        # Transforming OSC waypoints to Carla waypoints
        carla_route_elements = []
        for (osc_point, routing_option) in self._waypoints:
            carla_transforms = sr_tools.openscenario_parser.OpenScenarioParser.convert_position_to_transform(
                osc_point)
            carla_route_elements.append((carla_transforms, routing_option))

        # Obtain final route, considering the routing option
        # At the moment everything besides "shortest" will use the CARLA GlobalPlanner
<<<<<<< HEAD
        grp = GlobalRoutePlanner(CarlaDataProvider.get_map(), 2.0)
=======
        grp = GlobalRoutePlanner(CarlaDataProvider.get_world().get_map(), 2.0)
>>>>>>> 0832793a
        route = []
        for i, _ in enumerate(carla_route_elements):
            if carla_route_elements[i][1] == "shortest":
                route.append(carla_route_elements[i][0])
            else:
                if i == 0:
                    mmap = CarlaDataProvider.get_map()
                    ego_location = CarlaDataProvider.get_location(self._actor)
                    ego_waypoint = mmap.get_waypoint(ego_location)
                    try:
                        ego_next_wp = ego_waypoint.next(1)[0]
                    except IndexError:
                        ego_next_wp = ego_waypoint
                    waypoint = ego_next_wp.transform.location
                else:
                    waypoint = carla_route_elements[i - 1][0].location
                waypoint_next = carla_route_elements[i][0].location
                try:
                    interpolated_trace = grp.trace_route(waypoint, waypoint_next)
                except networkx.NetworkXNoPath:
                    print("WARNING: No route from {} to {} - Using direct path instead".format(waypoint, waypoint_next))
                    route.append(carla_route_elements[i][0])
                    continue
                for wp_tuple in interpolated_trace:
                    # The router sometimes produces points that go backward, or are almost identical
                    # We have to filter these, to avoid problems
                    if route and wp_tuple[0].transform.location.distance(route[-1].location) > 1.0:
                        new_heading_vec = wp_tuple[0].transform.location - route[-1].location
                        new_heading = np.arctan2(new_heading_vec.y, new_heading_vec.x)
                        if len(route) > 1:
                            last_heading_vec = route[-1].location - route[-2].location
                        else:
                            last_heading_vec = route[-1].location - ego_next_wp.transform.location
                        last_heading = np.arctan2(last_heading_vec.y, last_heading_vec.x)

                        heading_delta = math.fabs(new_heading - last_heading)
                        if math.fabs(heading_delta) < 0.5 or math.fabs(heading_delta) > 5.5:
                            route.append(wp_tuple[0].transform)
                    elif not route:
                        route.append(wp_tuple[0].transform)

        actor_dict[self._actor.id].update_waypoints(route, start_time=self._start_time)

        super(ChangeActorWaypoints, self).initialise()

    def update(self):
        """
        Check the actor's state along the waypoint route.

        returns:
            py_trees.common.Status.SUCCESS, if the final waypoint was reached, or
                                            if another ChangeActorWaypoints atomic for the same actor was triggered.
            py_trees.common.Status.FAILURE, if the actor is not found in ActorsWithController Blackboard dictionary.
            py_trees.common.Status.FAILURE, else.
        """
        try:
            check_actors = operator.attrgetter("ActorsWithController")
            actor_dict = check_actors(py_trees.blackboard.Blackboard())
        except AttributeError:
            pass

        if not actor_dict or not self._actor.id in actor_dict:
            return py_trees.common.Status.FAILURE

        if actor_dict[self._actor.id].get_last_waypoint_command() != self._start_time:
            return py_trees.common.Status.SUCCESS

        new_status = py_trees.common.Status.RUNNING

        if actor_dict[self._actor.id].check_reached_waypoint_goal():
            new_status = py_trees.common.Status.SUCCESS

        return new_status


class ChangeActorLateralMotion(AtomicBehavior):

    """
    Atomic to change the waypoints for an actor controller.

    The behavior is in RUNNING state until the last waypoint is reached, or if a
    second waypoint related atomic for the same actor is triggered. These are:
    - ChangeActorWaypoints
    - ChangeActorLateralMotion
    - ChangeActorLaneOffset

    If an impossible lane change is asked for (due to the lack of lateral lanes,
    next waypoints, continuous line, etc) the atomic will return a plan with the
    waypoints until such impossibility is found.

    Args:
        actor (carla.Actor): Controlled actor.
        direction (string): Lane change direction ('left' or 'right').
            Defaults to 'left'.
        distance_lane_change (float): Distance of the lance change [meters].
            Defaults to 25.
        distance_other_lane (float): Driven distance after the lange change [meters].
            Defaults to 100.
        name (string): Name of the behavior.
            Defaults to 'ChangeActorLateralMotion'.

    Attributes:
        _waypoints (List of carla.Transform): List of waypoints representing the lane change (CARLA transforms).
        _direction (string): Lane change direction ('left' or 'right').
        _distance_same_lane (float): Distance on the same lane before the lane change starts [meters]
            Constant to 5.
        _distance_other_lane (float): Max. distance on the target lane after the lance change [meters]
            Constant to 100.
        _distance_lane_change (float): Max. total distance of the lane change [meters].
        _pos_before_lane_change: carla.Location of the actor before the lane change.
            Defaults to None.
        _target_lane_id (int): Id of the target lane
            Defaults to None.
        _start_time (float): Start time of the atomic [s].
            Defaults to None.
    """

    def __init__(self, actor, direction='left', distance_lane_change=25, distance_other_lane=100,
                 lane_changes=1, name="ChangeActorLateralMotion"):
        """
        Setup parameters
        """
        super(ChangeActorLateralMotion, self).__init__(name, actor)

        self._waypoints = []
        self._direction = direction
        self._distance_same_lane = 5
        self._distance_other_lane = distance_other_lane
        self._distance_lane_change = distance_lane_change
        self._lane_changes = lane_changes
        self._pos_before_lane_change = None
        self._target_lane_id = None
        self._plan = None

        self._start_time = None

    def initialise(self):
        """
        Set _start_time and get (actor, controller) pair from Blackboard.

        Generate a waypoint list (route) which representes the lane change. Set
        this waypoint list for the actor controller.

        May throw if actor is not available as key for the ActorsWithController
        dictionary from Blackboard.
        """
        actor_dict = {}

        try:
            check_actors = operator.attrgetter("ActorsWithController")
            actor_dict = check_actors(py_trees.blackboard.Blackboard())
        except AttributeError:
            pass

        if not actor_dict or not self._actor.id in actor_dict:
            raise RuntimeError("Actor not found in ActorsWithController BlackBoard")

        self._start_time = GameTime.get_time()

        # get start position
        position_actor = CarlaDataProvider.get_map().get_waypoint(CarlaDataProvider.get_location(self._actor))

        # calculate plan with scenario_helper function
        self._plan, self._target_lane_id = generate_target_waypoint_list_multilane(
            position_actor, self._direction, self._distance_same_lane,
            self._distance_other_lane, self._distance_lane_change, check=False, lane_changes=self._lane_changes)

        if self._plan:
            for elem in self._plan:
                self._waypoints.append(elem[0].transform)

        actor_dict[self._actor.id].update_waypoints(self._waypoints, start_time=self._start_time)

        super(ChangeActorLateralMotion, self).initialise()

    def update(self):
        """
        Check the actor's current state and if the lane change was completed

        returns:
            py_trees.common.Status.SUCCESS, if lane change was successful, or
                                            if another ChangeActorLateralMotion atomic for the same actor was triggered.
            py_trees.common.Status.FAILURE, if the actor is not found in ActorsWithController Blackboard dictionary.
            py_trees.common.Status.FAILURE, else.
        """

        try:
            check_actors = operator.attrgetter("ActorsWithController")
            actor_dict = check_actors(py_trees.blackboard.Blackboard())
        except AttributeError:
            pass

        if not actor_dict or not self._actor.id in actor_dict:
            return py_trees.common.Status.FAILURE

        if not self._plan:
            print("{} couldn't perform the expected lane change".format(self._actor))
            return py_trees.common.Status.FAILURE

        if actor_dict[self._actor.id].get_last_waypoint_command() != self._start_time:
            return py_trees.common.Status.SUCCESS

        new_status = py_trees.common.Status.RUNNING

        current_position_actor = CarlaDataProvider.get_map().get_waypoint(self._actor.get_location())
        current_lane_id = current_position_actor.lane_id

        if current_lane_id == self._target_lane_id:
            # driving on new lane
            distance = current_position_actor.transform.location.distance(self._pos_before_lane_change)

            if distance > self._distance_other_lane:
                # long enough distance on new lane --> SUCCESS
                new_status = py_trees.common.Status.SUCCESS

                new_waypoints = []
                map_wp = current_position_actor
                while len(new_waypoints) < 200:
                    map_wps = map_wp.next(2.0)
                    if map_wps:
                        new_waypoints.append(map_wps[0].transform)
                        map_wp = map_wps[0]
                    else:
                        break

                actor_dict[self._actor.id].update_waypoints(new_waypoints, start_time=self._start_time)

        else:
            self._pos_before_lane_change = current_position_actor.transform.location

        return new_status


class ChangeActorLaneOffset(AtomicBehavior):

    """
    OpenSCENARIO atomic.
    Atomic to change the offset of the controller.

    The behavior is in RUNNING state until the offset os reached (if 'continuous' is set to False)
    or forever (if 'continuous' is True). This behavior will automatically stop if a second waypoint
    related atomic for the same actor is triggered. These are:
    - ChangeActorWaypoints
    - ChangeActorLateralMotion
    - ChangeActorLaneOffset

    Args:
        actor (carla.Actor): Controlled actor.
        offset (float): Float determined the distance to the center of the lane. Positive distance imply a
            displacement to the right, while negative displacements are to the left.
        relative_actor (carla.Actor): The actor from which the offset is taken from. Defaults to None
        continuous (bool): If True, the behaviour never ends. If False, the behaviour ends when the lane
            offset is reached. Defaults to True.

    Attributes:
        _offset (float): lane offset.
        _relative_actor (carla.Actor): relative actor.
        _continuous (bool): stored the value of the 'continuous' argument.
        _start_time (float): Start time of the atomic [s].
            Defaults to None.
        _overwritten (bool): flag to check whether or not this behavior was overwritten by another. Helps
            to avoid the missinteraction between two ChangeActorLaneOffsets.
        _current_target_offset (float): stores the value of the offset when dealing with relative distances
        _map (carla.Map): instance of the CARLA map.
    """

    OFFSET_THRESHOLD = 0.1

    def __init__(self, actor, offset, relative_actor=None, continuous=True, name="ChangeActorWaypoints"):
        """
        Setup parameters
        """
        super(ChangeActorLaneOffset, self).__init__(name, actor)

        self._offset = offset
        self._relative_actor = relative_actor
        self._continuous = continuous
        self._start_time = None
        self._current_target_offset = 0

        self._overwritten = False
        self._map = CarlaDataProvider.get_map()

    def initialise(self):
        """
        Set _start_time and get (actor, controller) pair from Blackboard.

        Set offset for actor controller.

        May throw if actor is not available as key for the ActorsWithController
        dictionary from Blackboard.
        """
        actor_dict = {}

        try:
            check_actors = operator.attrgetter("ActorsWithController")
            actor_dict = check_actors(py_trees.blackboard.Blackboard())
        except AttributeError:
            pass

        if not actor_dict or not self._actor.id in actor_dict:
            raise RuntimeError("Actor not found in ActorsWithController BlackBoard")

        self._start_time = GameTime.get_time()

        actor_dict[self._actor.id].update_offset(self._offset, start_time=self._start_time)

        super(ChangeActorLaneOffset, self).initialise()

    def update(self):
        """
        Check the actor's state along the waypoint route.

        returns:
            py_trees.common.Status.SUCCESS, if the lane offset was reached (and 'continuous' was False), or
                                            if another waypoint atomic for the same actor was triggered
            py_trees.common.Status.FAILURE, if the actor is not found in ActorsWithController Blackboard dictionary.
            py_trees.common.Status.RUNNING, else.
        """
        try:
            check_actors = operator.attrgetter("ActorsWithController")
            actor_dict = check_actors(py_trees.blackboard.Blackboard())
        except AttributeError:
            pass

        if not actor_dict or not self._actor.id in actor_dict:
            return py_trees.common.Status.FAILURE

        if actor_dict[self._actor.id].get_last_lane_offset_command() != self._start_time:
            # Differentiate between lane offset and other lateral commands
            self._overwritten = True
            return py_trees.common.Status.SUCCESS

        if actor_dict[self._actor.id].get_last_waypoint_command() != self._start_time:
            return py_trees.common.Status.SUCCESS

        if self._relative_actor:
            # Calculate new offset
            relative_actor_loc = CarlaDataProvider.get_location(self._relative_actor)
            relative_center_wp = self._map.get_waypoint(relative_actor_loc)

            # Value
            relative_center_loc = relative_center_wp.transform.location
            relative_actor_offset = relative_actor_loc.distance(relative_center_loc)

            # Sign
            f_vec = relative_center_wp.transform.get_forward_vector()
            d_vec = relative_actor_loc - relative_center_loc
            cross = f_vec.x * d_vec.y - f_vec.y * d_vec.x

            if cross < 0:
                relative_actor_offset *= -1.0

            self._current_target_offset = relative_actor_offset + self._offset
            # Set the new offset
            actor_dict[self._actor.id].update_offset(self._current_target_offset)

        if not self._continuous:
            # Calculate new offset
            actor_loc = CarlaDataProvider.get_location(self._actor)
            center_wp = self._map.get_waypoint(actor_loc)

            # Value
            center_loc = center_wp.transform.location
            actor_offset = actor_loc.distance(center_loc)

            # Sign
            f_vec = center_wp.transform.get_forward_vector()
            d_vec = actor_loc - center_loc
            cross = f_vec.x * d_vec.y - f_vec.y * d_vec.x

            if cross < 0:
                actor_offset *= -1.0

            # Check if the offset has been reached
            if abs(actor_offset - self._current_target_offset) < self.OFFSET_THRESHOLD:
                return py_trees.common.Status.SUCCESS

        # TODO: As their is no way to check the distance to a specific lane, both checks will fail if the
        # actors are outside its 'route lane' or at an intersection

        new_status = py_trees.common.Status.RUNNING

        return new_status

    def terminate(self, new_status):
        """
        On termination of this behavior, the offset is set back to zero
        """

        if not self._overwritten:
            try:
                check_actors = operator.attrgetter("ActorsWithController")
                actor_dict = check_actors(py_trees.blackboard.Blackboard())
            except AttributeError:
                pass

            if actor_dict and self._actor.id in actor_dict:
                actor_dict[self._actor.id].update_offset(0)

            self._overwritten = True

        super(ChangeActorLaneOffset, self).terminate(new_status)


class ActorTransformSetterToOSCPosition(AtomicBehavior):

    """
    OpenSCENARIO atomic
    This class contains an atomic behavior to set the transform of an OpenSCENARIO actor.

    Important parameters:
    - actor: CARLA actor to execute the behavior
    - osc_position: OpenSCENARIO position
    - physics [optional]: If physics is true, the actor physics will be reactivated upon success

    The behavior terminates when actor is set to the new actor transform (closer than 1 meter)

    NOTE:
    It is very important to ensure that the actor location is spawned to the new transform because of the
    appearence of a rare runtime processing error. WaypointFollower with LocalPlanner,
    might fail if new_status is set to success before the actor is really positioned at the new transform.
    Therefore: calculate_distance(actor, transform) < 1 meter
    """

    def __init__(self, actor, osc_position, physics=True, name="ActorTransformSetterToOSCPosition"):
        """
        Setup parameters
        """
        super(ActorTransformSetterToOSCPosition, self).__init__(name, actor)
        self._osc_position = osc_position
        self._physics = physics
        self._osc_transform = None

    def initialise(self):

        super(ActorTransformSetterToOSCPosition, self).initialise()

        if self._actor.is_alive:
            self._actor.set_target_velocity(carla.Vector3D(0, 0, 0))
            self._actor.set_target_angular_velocity(carla.Vector3D(0, 0, 0))

    def update(self):
        """
        Transform actor
        """
        new_status = py_trees.common.Status.RUNNING

        # calculate transform with method in openscenario_parser.py
        self._osc_transform = sr_tools.openscenario_parser.OpenScenarioParser.convert_position_to_transform(
            self._osc_position)
        self._actor.set_transform(self._osc_transform)

        if not self._actor.is_alive:
            new_status = py_trees.common.Status.FAILURE

        if calculate_distance(self._actor.get_location(), self._osc_transform.location) < 1.0:
            if self._physics:
                self._actor.set_simulate_physics(enabled=True)
            new_status = py_trees.common.Status.SUCCESS

        return new_status


class AccelerateToVelocity(AtomicBehavior):

    """
    This class contains an atomic acceleration behavior. The controlled
    traffic participant will accelerate with _throttle_value_ until reaching
    a given _target_velocity_

    Important parameters:
    - actor: CARLA actor to execute the behavior
    - throttle_value: The amount of throttle used to accelerate in [0,1]
    - target_velocity: The target velocity the actor should reach in m/s

    The behavior will terminate, if the actor's velocity is at least target_velocity
    """

    def __init__(self, actor, throttle_value, target_velocity, name="Acceleration"):
        """
        Setup parameters including acceleration value (via throttle_value)
        and target velocity
        """
        super(AccelerateToVelocity, self).__init__(name, actor)
        self.logger.debug("%s.__init__()" % (self.__class__.__name__))
        self._control, self._type = get_actor_control(actor)
        self._throttle_value = throttle_value
        self._target_velocity = target_velocity

    def initialise(self):
        # In case of walkers, we have to extract the current heading
        if self._type == 'walker':
            self._control.speed = self._target_velocity
            self._control.direction = CarlaDataProvider.get_transform(self._actor).get_forward_vector()

        super(AccelerateToVelocity, self).initialise()

    def update(self):
        """
        Set throttle to throttle_value, as long as velocity is < target_velocity
        """
        new_status = py_trees.common.Status.RUNNING

        if self._type == 'vehicle':
            if CarlaDataProvider.get_velocity(self._actor) < self._target_velocity:
                self._control.throttle = self._throttle_value
            else:
                new_status = py_trees.common.Status.SUCCESS
                self._control.throttle = 0

        self._actor.apply_control(self._control)
        self.logger.debug("%s.update()[%s->%s]" % (self.__class__.__name__, self.status, new_status))

        return new_status


class AccelerateToCatchUp(AtomicBehavior):

    """
    This class contains an atomic acceleration behavior.
    The car will accelerate until it is faster than another car, in order to catch up distance.
    This behaviour is especially useful before a lane change (e.g. LaneChange atom).

    Important parameters:
    - actor: CARLA actor to execute the behaviour
    - other_actor: Reference CARLA actor, actor you want to catch up to
    - throttle_value: acceleration value between 0.0 and 1.0
    - delta_velocity: speed up to the velocity of other actor plus delta_velocity
    - trigger_distance: distance between the actors
    - max_distance: driven distance to catch up has to be smaller than max_distance

    The behaviour will terminate succesful, when the two actors are in trigger_distance.
    If max_distance is driven by the actor before actors are in trigger_distance,
    then the behaviour ends with a failure.
    """

    def __init__(self, actor, other_actor, throttle_value=1, delta_velocity=10, trigger_distance=5,
                 max_distance=500, name="AccelerateToCatchUp"):
        """
        Setup parameters
        The target_speet is calculated on the fly.
        """
        super(AccelerateToCatchUp, self).__init__(name, actor)

        self._other_actor = other_actor
        self._throttle_value = throttle_value
        self._delta_velocity = delta_velocity  # 1m/s=3.6km/h
        self._trigger_distance = trigger_distance
        self._max_distance = max_distance

        self._control, self._type = get_actor_control(actor)

        self._initial_actor_pos = None

    def initialise(self):

        # get initial actor position
        self._initial_actor_pos = CarlaDataProvider.get_location(self._actor)
        super(AccelerateToCatchUp, self).initialise()

    def update(self):

        # get actor speed
        actor_speed = CarlaDataProvider.get_velocity(self._actor)
        target_speed = CarlaDataProvider.get_velocity(self._other_actor) + self._delta_velocity

        # distance between actors
        distance = CarlaDataProvider.get_location(self._actor).distance(
            CarlaDataProvider.get_location(self._other_actor))

        # driven distance of actor
        driven_distance = CarlaDataProvider.get_location(self._actor).distance(self._initial_actor_pos)

        if actor_speed < target_speed:
            # set throttle to throttle_value to accelerate
            self._control.throttle = self._throttle_value

        if actor_speed >= target_speed:
            # keep velocity until the actors are in trigger distance
            self._control.throttle = 0

        self._actor.apply_control(self._control)

        # new status:
        if distance <= self._trigger_distance:
            new_status = py_trees.common.Status.SUCCESS

        elif driven_distance > self._max_distance:
            new_status = py_trees.common.Status.FAILURE
        else:
            new_status = py_trees.common.Status.RUNNING

        return new_status


class KeepVelocity(AtomicBehavior):

    """
    This class contains an atomic behavior to keep the provided velocity.
    The controlled traffic participant will accelerate as fast as possible
    until reaching a given _target_velocity_, which is then maintained for
    as long as this behavior is active.

    Important parameters:
    - actor: CARLA actor to execute the behavior
    - target_velocity: The target velocity the actor should reach
    - duration[optional]: Duration in seconds of this behavior
    - distance[optional]: Maximum distance in meters covered by the actor during this behavior

    A termination can be enforced by providing distance or duration values.
    Alternatively, a parallel termination behavior has to be used.
    """

    def __init__(self, actor, target_velocity, duration=float("inf"), distance=float("inf"), name="KeepVelocity"):
        """
        Setup parameters including acceleration value (via throttle_value)
        and target velocity
        """
        super(KeepVelocity, self).__init__(name, actor)
        self.logger.debug("%s.__init__()" % (self.__class__.__name__))
        self._target_velocity = target_velocity

        self._control, self._type = get_actor_control(actor)
        self._map = self._actor.get_world().get_map()
        self._waypoint = self._map.get_waypoint(self._actor.get_location())

        self._duration = duration
        self._target_distance = distance
        self._distance = 0
        self._start_time = 0
        self._location = None

    def initialise(self):
        self._location = CarlaDataProvider.get_location(self._actor)
        self._start_time = GameTime.get_time()

        # In case of walkers, we have to extract the current heading
        if self._type == 'walker':
            self._control.speed = self._target_velocity
            self._control.direction = CarlaDataProvider.get_transform(self._actor).get_forward_vector()

        super(KeepVelocity, self).initialise()

    def update(self):
        """
        As long as the stop condition (duration or distance) is not violated, set a new vehicle control

        For vehicles: set throttle to throttle_value, as long as velocity is < target_velocity
        For walkers: simply apply the given self._control
        """
        new_status = py_trees.common.Status.RUNNING

        if self._type == 'vehicle':
            if CarlaDataProvider.get_velocity(self._actor) < self._target_velocity:
                self._control.throttle = 1.0
            else:
                self._control.throttle = 0.0
        self._actor.apply_control(self._control)

        new_location = CarlaDataProvider.get_location(self._actor)
        self._distance += calculate_distance(self._location, new_location)
        self._location = new_location

        if self._distance > self._target_distance:
            new_status = py_trees.common.Status.SUCCESS

        if GameTime.get_time() - self._start_time > self._duration:
            new_status = py_trees.common.Status.SUCCESS

        self.logger.debug("%s.update()[%s->%s]" % (self.__class__.__name__, self.status, new_status))

        return new_status

    def terminate(self, new_status):
        """
        On termination of this behavior, the throttle should be set back to 0.,
        to avoid further acceleration.
        """

        if self._type == 'vehicle':
            self._control.throttle = 0.0
        elif self._type == 'walker':
            self._control.speed = 0.0
        if self._actor is not None and self._actor.is_alive:
            self._actor.apply_control(self._control)
        super(KeepVelocity, self).terminate(new_status)


class ChangeAutoPilot(AtomicBehavior):

    """
    This class contains an atomic behavior to disable/enable the use of the autopilot.

    Important parameters:
    - actor: CARLA actor to execute the behavior
    - activate: True (=enable autopilot) or False (=disable autopilot)
    - lane_change: Traffic Manager parameter. True (=enable lane changes) or False (=disable lane changes)
    - distance_between_vehicles: Traffic Manager parameter
    - max_speed: Traffic Manager parameter. Max speed of the actor. This will only work for road segments
                 with the same speed limit as the first one

    The behavior terminates after changing the autopilot state
    """

    def __init__(self, actor, activate, parameters=None, name="ChangeAutoPilot"):
        """
        Setup parameters
        """
        super(ChangeAutoPilot, self).__init__(name, actor)
        self.logger.debug("%s.__init__()" % (self.__class__.__name__))
        self._activate = activate
        self._tm = CarlaDataProvider.get_client().get_trafficmanager(
            CarlaDataProvider.get_traffic_manager_port())
        self._parameters = parameters

    def update(self):
        """
        De/activate autopilot
        """
        self._actor.set_autopilot(self._activate, CarlaDataProvider.get_traffic_manager_port())

        if self._parameters is not None:
            if "auto_lane_change" in self._parameters:
                lane_change = self._parameters["auto_lane_change"]
                self._tm.auto_lane_change(self._actor, lane_change)

            if "max_speed" in self._parameters:
                max_speed = self._parameters["max_speed"]
                max_road_speed = self._actor.get_speed_limit()
                if max_road_speed is not None:
                    percentage = (max_road_speed - max_speed) / max_road_speed * 100.0
                    self._tm.vehicle_percentage_speed_difference(self._actor, percentage)
                else:
                    print("ChangeAutopilot: Unable to find the vehicle's speed limit")

            if "distance_between_vehicles" in self._parameters:
                dist_vehicles = self._parameters["distance_between_vehicles"]
                self._tm.distance_to_leading_vehicle(self._actor, dist_vehicles)

            if "force_lane_change" in self._parameters:
                force_lane_change = self._parameters["force_lane_change"]
                self._tm.force_lane_change(self._actor, force_lane_change)

            if "ignore_vehicles_percentage" in self._parameters:
                ignore_vehicles = self._parameters["ignore_vehicles_percentage"]
                self._tm.ignore_vehicles_percentage(self._actor, ignore_vehicles)

        new_status = py_trees.common.Status.SUCCESS

        self.logger.debug("%s.update()[%s->%s]" % (self.__class__.__name__, self.status, new_status))
        return new_status


class StopVehicle(AtomicBehavior):

    """
    This class contains an atomic stopping behavior. The controlled traffic
    participant will decelerate with _bake_value_ until reaching a full stop.

    Important parameters:
    - actor: CARLA actor to execute the behavior
    - brake_value: Brake value in [0,1] applied

    The behavior terminates when the actor stopped moving
    """

    def __init__(self, actor, brake_value, name="Stopping"):
        """
        Setup _actor and maximum braking value
        """
        super(StopVehicle, self).__init__(name, actor)
        self.logger.debug("%s.__init__()" % (self.__class__.__name__))
        self._control, self._type = get_actor_control(actor)
        if self._type == 'walker':
            self._control.speed = 0
        self._brake_value = brake_value

    def update(self):
        """
        Set brake to brake_value until reaching full stop
        """
        new_status = py_trees.common.Status.RUNNING

        if self._type == 'vehicle':
            if CarlaDataProvider.get_velocity(self._actor) > EPSILON:
                self._control.brake = self._brake_value
            else:
                new_status = py_trees.common.Status.SUCCESS
                self._control.brake = 0
        else:
            new_status = py_trees.common.Status.SUCCESS

        self._actor.apply_control(self._control)

        self.logger.debug("%s.update()[%s->%s]" % (self.__class__.__name__, self.status, new_status))

        return new_status


class SyncArrival(AtomicBehavior):

    """
    This class contains an atomic behavior to
    set velocity of actor so that it reaches location at the same time as
    actor_reference. The behavior assumes that the two actors are moving
    towards location in a straight line.

    Important parameters:
    - actor: CARLA actor to execute the behavior
    - actor_reference: Reference actor with which arrival is synchronized
    - target_location: CARLA location where the actors should "meet"
    - gain[optional]: Coefficient for actor's throttle and break controls

    Note: In parallel to this behavior a termination behavior has to be used
          to keep continue synchronization for a certain duration, or for a
          certain distance, etc.
    """

    def __init__(self, actor, actor_reference, target_location, plan=[], use_front=[], name="SyncArrival"):
        """
        Setup required parameters
        """
        super(SyncArrival, self).__init__(name, actor)
        self.logger.debug("%s.__init__()" % (self.__class__.__name__))
        self._actor_reference = actor_reference
        self._target_location = target_location
        self._threshold = 0.1
        self._use_front = use_front
        self._plan = plan

        if isinstance(self._actor, carla.Vehicle):
            if plan:
                self._plan = plan
            else:
                # Create a plan with only the target waypoint
                target_waypoint = CarlaDataProvider.get_map().get_waypoint(target_location)
                self._plan = [[target_waypoint, RoadOption.LANEFOLLOW]]

            self._control = carla.VehicleControl()

        elif isinstance(self._actor, carla.Walker):
            if plan:
                raise ValueError("SyncArrival doesn't support controlling walkers with a plan")

            self._control = carla.WalkerControl()
            heading_direction = target_location - self._actor.get_location()
            heading_direction.z = 0
            self._control.direction = heading_direction.make_unit_vector()

    def _get_actor_location(self, actor):
        if self._use_front:
            heading_vector = CarlaDataProvider.get_transform(actor).get_forward_vector()
            extent = actor.bounding_box.extent.x
            offset_location = carla.Location(extent * heading_vector.x, extent * heading_vector.y)
            return CarlaDataProvider.get_location(actor) + offset_location
        else:
            return CarlaDataProvider.get_location(actor)

    def _get_sync_speed(self):
        """Calculates the sync velocity of the actor"""
        # Get the reference parameters
        ref_loc = self._get_actor_location(self._actor_reference)
        distance_ref = calculate_distance(ref_loc, self._target_location)
        velocity_ref = CarlaDataProvider.get_velocity(self._actor_reference)
        time_ref = distance_ref / velocity_ref if velocity_ref > 0 else float('inf')

        # Get the actor speed
        actor_loc = self._get_actor_location(self._actor)
        sync_velocity = calculate_distance(actor_loc, self._target_location) / time_ref
        return sync_velocity

    def _apply_sync_speed(self, sync_velocity, force_speed=False):
        """
        Applies the necessary commands to move at that speed.
        By default the control is used but if a high speed difference is detected,
        the velocity is hardcoded overwriting the physics constraints
        """
        # actor_speed = CarlaDataProvider.get_velocity(self._actor)
        # speed_diff = abs(actor_speed - sync_velocity) / sync_velocity if sync_velocity != 0 else 0

        if force_speed:
            yaw = self._actor.get_transform().rotation.yaw * (math.pi / 180)
            self._actor.set_target_velocity(carla.Vector3D(
                math.cos(yaw) * sync_velocity, math.sin(yaw) * sync_velocity, 0))
        else:
            if isinstance(self._actor, carla.Vehicle):
                self._agent.set_target_speed(3.6 * sync_velocity)  # Agents use Km / h
                self._control = self._agent.run_step()
            elif isinstance(self._actor, carla.Walker):
                self._control.speed = sync_velocity
            self._actor.apply_control(self._control)

    def initialise(self):
        """Initialises the agent, if needed"""
        if isinstance(self._actor, carla.Vehicle):
            opt_dict = {
                'max_brake': 1,
                'max_steering': 1,
                'max_throttle': 1
            }
            self._agent = BasicAgent(self._actor, opt_dict=opt_dict)
            self._agent.set_global_plan(self._plan)
            self._agent.ignore_traffic_lights(True)

        sync_velocity = self._get_sync_speed()
        self._apply_sync_speed(sync_velocity, force_speed=True)

    def update(self):
        """
        Dynamic control update for actor velocity
        """
        new_status = py_trees.common.Status.RUNNING

        # Get the speed needed to synchronize the actors
        sync_velocity = self._get_sync_speed()
        self._apply_sync_speed(sync_velocity)

        self.logger.debug("%s.update()[%s->%s]" % (self.__class__.__name__, self.status, new_status))
        return new_status

    def terminate(self, new_status):
        """
        On termination of this behavior, the throttle should be set back to 0.,
        to avoid further acceleration.
        """
        if self._actor is not None and self._actor.is_alive:
            if isinstance(self._actor, carla.Vehicle):
                self._control.throttle = 0.0
                self._control.brake = 0.0
            elif isinstance(self._actor, carla.Walker):
                self._control.speed = 0
            self._actor.apply_control(self._control)
        super(SyncArrival, self).terminate(new_status)


class AddNoiseToVehicle(AtomicBehavior):

    """
    This class contains an atomic jitter behavior.
    To add noise to steer as well as throttle of the vehicle.

    Important parameters:
    - actor: CARLA actor to execute the behavior
    - steer_value: Applied steering noise in [0,1]
    - throttle_value: Applied throttle noise in [0,1]

    The behavior terminates after setting the new actor controls
    """

    def __init__(self, actor, steer_value, throttle_value, name="Jittering"):
        """
        Setup actor , maximum steer value and throttle value
        """
        super(AddNoiseToVehicle, self).__init__(name, actor)
        self.logger.debug("%s.__init__()" % (self.__class__.__name__))
        self._control = carla.VehicleControl()
        self._steer_value = steer_value
        self._throttle_value = throttle_value

    def update(self):
        """
        Set steer to steer_value and throttle to throttle_value until reaching full stop
        """
        self._control = self._actor.get_control()
        self._control.steer = self._steer_value
        self._control.throttle = self._throttle_value
        new_status = py_trees.common.Status.SUCCESS

        self.logger.debug("%s.update()[%s->%s]" % (self.__class__.__name__, self.status, new_status))
        self._actor.apply_control(self._control)

        return new_status


class ChangeNoiseParameters(AtomicBehavior):

    """
    This class contains an atomic jitter behavior.
    To add noise to steer as well as throttle of the vehicle.

    This behavior should be used in conjuction with AddNoiseToVehicle

    The behavior terminates after one iteration
    """

    def __init__(self, new_steer_noise, new_throttle_noise,
                 noise_mean, noise_std, dynamic_mean_for_steer, dynamic_mean_for_throttle, name="ChangeJittering"):
        """
        Setup actor , maximum steer value and throttle value
        """
        super(ChangeNoiseParameters, self).__init__(name)
        self.logger.debug("%s.__init__()" % (self.__class__.__name__))
        self._new_steer_noise = new_steer_noise
        self._new_throttle_noise = new_throttle_noise
        self._noise_mean = noise_mean
        self._noise_std = noise_std
        self._dynamic_mean_for_steer = dynamic_mean_for_steer
        self._dynamic_mean_for_throttle = dynamic_mean_for_throttle

        self._noise_to_apply = abs(random.normal(self._noise_mean, self._noise_std))

    def update(self):
        """
        Change the noise parameters from the structure copy that it receives.
        """

        self._new_steer_noise[0] = min(0, -(self._noise_to_apply - self._dynamic_mean_for_steer))
        self._new_throttle_noise[0] = min(self._noise_to_apply + self._dynamic_mean_for_throttle, 1)

        new_status = py_trees.common.Status.SUCCESS
        self.logger.debug("%s.update()[%s->%s]" % (self.__class__.__name__, self.status, new_status))
        return new_status


class BasicAgentBehavior(AtomicBehavior):

    """
    This class contains an atomic behavior, which uses the
    basic_agent from CARLA to control the actor until
    reaching a target location.

    Important parameters:
    - actor: CARLA actor to execute the behavior
    - target_location: Is the desired target location (carla.location),
                       the actor should move to
    - plan: List of [carla.Waypoint, RoadOption] to pass to the controller
    - target_speed: Desired speed of the actor

    The behavior terminates after reaching the target_location (within 2 meters)
    """

    _acceptable_target_distance = 2

    def __init__(self, actor, target_location=None, plan=None, target_speed=None, name="BasicAgentBehavior"):
        """
        Set up actor and local planner
        """
        super(BasicAgentBehavior, self).__init__(name, actor)
        self._target_speed = target_speed
        if target_location and plan:
            raise ValueError('Choose either a target_location or a plan, but not both')
        self._plan = plan
        self._target_location = target_location
        self._control = carla.VehicleControl()

    def initialise(self):
        """Initialises the agent"""
        self._agent = BasicAgent(self._actor, self._target_speed)
        if self._target_location:
            # If a target location is given, get the plan
            start_wp = self._map.get_waypoint(CarlaDataProvider.get_location(self._actor))
            end_wp = self._map.get_waypoint(self._target_location)
            self._plan = self._agent.trace_route(start_wp, end_wp)
        self._agent.set_global_plan(self._plan, False)

        if not self._target_location:
            # If a plan is given, get the target location
            self._target_location = self._plan[-1][0].transform.location

    def update(self):
        """Moves the actor and waits for it to finish the plan"""
        new_status = py_trees.common.Status.RUNNING

        self._control = self._agent.run_step()

        location = CarlaDataProvider.get_location(self._actor)
        if calculate_distance(location, self._target_location) < self._acceptable_target_distance:
            new_status = py_trees.common.Status.SUCCESS

        self.logger.debug("%s.update()[%s->%s]" % (self.__class__.__name__, self.status, new_status))
        self._actor.apply_control(self._control)

        return new_status

    def terminate(self, new_status):
        self._control.throttle = 0.0
        self._control.brake = 0.0
        self._actor.apply_control(self._control)
        super(BasicAgentBehavior, self).terminate(new_status)


class Idle(AtomicBehavior):

    """
    This class contains an idle behavior scenario

    Important parameters:
    - duration[optional]: Duration in seconds of this behavior

    A termination can be enforced by providing a duration value.
    Alternatively, a parallel termination behavior has to be used.
    """

    def __init__(self, duration=float("inf"), name="Idle"):
        """
        Setup actor
        """
        super(Idle, self).__init__(name)
        self._duration = duration
        self._start_time = 0
        self.logger.debug("%s.__init__()" % (self.__class__.__name__))

    def initialise(self):
        """
        Set start time
        """
        self._start_time = GameTime.get_time()
        super(Idle, self).initialise()

    def update(self):
        """
        Keep running until termination condition is satisfied
        """
        new_status = py_trees.common.Status.RUNNING

        if GameTime.get_time() - self._start_time > self._duration:
            new_status = py_trees.common.Status.SUCCESS

        return new_status


class WaypointFollower(AtomicBehavior):

    """
    This is an atomic behavior to follow waypoints while maintaining a given speed.
    If no plan is provided, the actor will follow its foward waypoints indefinetely.
    Otherwise, the behavior will end with SUCCESS upon reaching the end of the plan.
    If no target velocity is provided, the actor continues with its current velocity.

    Args:
        actor (carla.Actor):  CARLA actor to execute the behavior.
        target_speed (float, optional): Desired speed of the actor in m/s. Defaults to None.
        plan ([carla.Location] or [(carla.Waypoint, carla.agent.navigation.local_planner)], optional):
            Waypoint plan the actor should follow. Defaults to None.
        blackboard_queue_name (str, optional):
            Blackboard variable name, if additional actors should be created on-the-fly. Defaults to None.
        avoid_collision (bool, optional):
            Enable/Disable(=default) collision avoidance for vehicles/bikes. Defaults to False.
        name (str, optional): Name of the behavior. Defaults to "FollowWaypoints".

    Attributes:
        actor (carla.Actor):  CARLA actor to execute the behavior.
        name (str, optional): Name of the behavior.
        _target_speed (float, optional): Desired speed of the actor in m/s. Defaults to None.
        _plan ([carla.Location] or [(carla.Waypoint, carla.agent.navigation.local_planner)]):
            Waypoint plan the actor should follow. Defaults to None.
        _blackboard_queue_name (str):
            Blackboard variable name, if additional actors should be created on-the-fly. Defaults to None.
        _avoid_collision (bool): Enable/Disable(=default) collision avoidance for vehicles/bikes. Defaults to False.
        _actor_dict: Dictonary of all actors, and their corresponding plans (e.g. {actor: plan}).
        _local_planner_dict: Dictonary of all actors, and their corresponding local planners.
            Either "Walker" for pedestrians, or a carla.agent.navigation.LocalPlanner for other actors.
        _args_lateral_dict: Parameters for the PID of the used carla.agent.navigation.LocalPlanner.
        _unique_id: Unique ID of the behavior based on timestamp in nanoseconds.

    Note:
        OpenScenario:
        The WaypointFollower atomic must be called with an individual name if multiple consecutive WFs.
        Blackboard variables with lists are used for consecutive WaypointFollower behaviors.
        Termination of active WaypointFollowers in initialise of AtomicBehavior because any
        following behavior must terminate the WaypointFollower.
    """

    def __init__(self, actor, target_speed=None, plan=None, blackboard_queue_name=None,
                 avoid_collision=False, name="FollowWaypoints"):
        """
        Set up actor and local planner
        """
        super(WaypointFollower, self).__init__(name, actor)
        self._actor_dict = {}
        self._actor_dict[actor] = None
        self._target_speed = target_speed
        self._local_planner_dict = {}
        self._local_planner_dict[actor] = None
        self._plan = plan
        self._blackboard_queue_name = blackboard_queue_name
        if blackboard_queue_name is not None:
            self._queue = Blackboard().get(blackboard_queue_name)
        self._args_lateral_dict = {'K_P': 1.0, 'K_D': 0.01, 'K_I': 0.0, 'dt': 0.05}
        self._avoid_collision = avoid_collision
        self._unique_id = 0

    def initialise(self):
        """
        Delayed one-time initialization

        Checks if another WaypointFollower behavior is already running for this actor.
        If this is the case, a termination signal is sent to the running behavior.
        """
        super(WaypointFollower, self).initialise()
        self._unique_id = int(round(time.time() * 1e9))
        try:
            # check whether WF for this actor is already running and add new WF to running_WF list
            check_attr = operator.attrgetter("running_WF_actor_{}".format(self._actor.id))
            running = check_attr(py_trees.blackboard.Blackboard())
            active_wf = copy.copy(running)
            active_wf.append(self._unique_id)
            py_trees.blackboard.Blackboard().set(
                "running_WF_actor_{}".format(self._actor.id), active_wf, overwrite=True)
        except AttributeError:
            # no WF is active for this actor
            py_trees.blackboard.Blackboard().set("terminate_WF_actor_{}".format(self._actor.id), [], overwrite=True)
            py_trees.blackboard.Blackboard().set(
                "running_WF_actor_{}".format(self._actor.id), [self._unique_id], overwrite=True)

        for actor in self._actor_dict:
            self._apply_local_planner(actor)
        return True

    def _apply_local_planner(self, actor):
        """
        Convert the plan into locations for walkers (pedestrians), or to a waypoint list for other actors.
        For non-walkers, activate the carla.agent.navigation.LocalPlanner module.
        """
        if self._target_speed is None:
            self._target_speed = CarlaDataProvider.get_velocity(actor)
        else:
            self._target_speed = self._target_speed

        if isinstance(actor, carla.Walker):
            self._local_planner_dict[actor] = "Walker"
            if self._plan is not None:
                if isinstance(self._plan[0], carla.Location):
                    self._actor_dict[actor] = self._plan
                else:
                    self._actor_dict[actor] = [element[0].transform.location for element in self._plan]
        else:
            local_planner = LocalPlanner(  # pylint: disable=undefined-variable
                actor, opt_dict={
                    'target_speed': self._target_speed * 3.6,
                    'lateral_control_dict': self._args_lateral_dict})

            if self._plan is not None:
                if isinstance(self._plan[0], carla.Location):
                    plan = []
                    for location in self._plan:
                        waypoint = CarlaDataProvider.get_map().get_waypoint(location,
                                                                            project_to_road=True,
                                                                            lane_type=carla.LaneType.Any)
                        plan.append((waypoint, RoadOption.LANEFOLLOW))
                    local_planner.set_global_plan(plan)
                else:
                    local_planner.set_global_plan(self._plan)

            self._local_planner_dict[actor] = local_planner
            self._actor_dict[actor] = self._plan

    def update(self):
        """
        Compute next control step for the given waypoint plan, obtain and apply control to actor
        """
        new_status = py_trees.common.Status.RUNNING

        check_term = operator.attrgetter("terminate_WF_actor_{}".format(self._actor.id))
        terminate_wf = check_term(py_trees.blackboard.Blackboard())

        check_run = operator.attrgetter("running_WF_actor_{}".format(self._actor.id))
        active_wf = check_run(py_trees.blackboard.Blackboard())

        # Termination of WF if the WFs unique_id is listed in terminate_wf
        # only one WF should be active, therefore all previous WF have to be terminated
        if self._unique_id in terminate_wf:
            terminate_wf.remove(self._unique_id)
            if self._unique_id in active_wf:
                active_wf.remove(self._unique_id)

            py_trees.blackboard.Blackboard().set(
                "terminate_WF_actor_{}".format(self._actor.id), terminate_wf, overwrite=True)
            py_trees.blackboard.Blackboard().set(
                "running_WF_actor_{}".format(self._actor.id), active_wf, overwrite=True)
            new_status = py_trees.common.Status.SUCCESS
            return new_status

        if self._blackboard_queue_name is not None:
            while not self._queue.empty():
                actor = self._queue.get()
                if actor is not None and actor not in self._actor_dict:
                    self._apply_local_planner(actor)

        success = True
        for actor in self._local_planner_dict:
            local_planner = self._local_planner_dict[actor] if actor else None
            if actor is not None and actor.is_alive and local_planner is not None:
                # Check if the actor is a vehicle/bike
                if not isinstance(actor, carla.Walker):
                    control = local_planner.run_step(debug=False)
                    if self._avoid_collision and detect_lane_obstacle(actor):
                        control.throttle = 0.0
                        control.brake = 1.0
                    actor.apply_control(control)
                    # Check if the actor reached the end of the plan
                    # @TODO replace access to private _waypoints_queue with public getter
                    if local_planner._waypoints_queue:  # pylint: disable=protected-access
                        success = False
                # If the actor is a pedestrian, we have to use the WalkerAIController
                # The walker is sent to the next waypoint in its plan
                else:
                    actor_location = CarlaDataProvider.get_location(actor)
                    success = False
                    if self._actor_dict[actor]:
                        location = self._actor_dict[actor][0]
                        direction = location - actor_location
                        direction_norm = math.sqrt(direction.x**2 + direction.y**2)
                        control = actor.get_control()
                        control.speed = self._target_speed
                        control.direction = direction / direction_norm
                        actor.apply_control(control)
                        if direction_norm < 1.0:
                            self._actor_dict[actor] = self._actor_dict[actor][1:]
                            if self._actor_dict[actor] is None:
                                success = True
                    else:
                        control = actor.get_control()
                        control.speed = self._target_speed
                        control.direction = CarlaDataProvider.get_transform(actor).rotation.get_forward_vector()
                        actor.apply_control(control)

        if success:
            new_status = py_trees.common.Status.SUCCESS

        return new_status

    def terminate(self, new_status):
        """
        On termination of this behavior,
        the controls should be set back to 0.
        """
        for actor in self._local_planner_dict:
            if actor is not None and actor.is_alive:
                control, _ = get_actor_control(actor)
                actor.apply_control(control)
                local_planner = self._local_planner_dict[actor]
                if local_planner is not None and local_planner != "Walker":
                    local_planner.reset_vehicle()
                    local_planner = None

        self._local_planner_dict = {}
        self._actor_dict = {}
        super(WaypointFollower, self).terminate(new_status)


class LaneChange(WaypointFollower):

    """
    This class inherits from the class WaypointFollower.

    This class contains an atomic lane change behavior to a parallel lane.
    The vehicle follows a waypoint plan to the other lane, which is calculated in the initialise method.
    This waypoint plan is calculated with a scenario helper function.

    If an impossible lane change is asked for (due to the lack of lateral lanes,
    next waypoints, continuous line, etc) the atomic will return a plan with the
    waypoints until such impossibility is found.

    Important parameters:
    - actor: CARLA actor to execute the behavior
    - speed: speed of the actor for the lane change, in m/s
    - direction: 'right' or 'left', depending on which lane to change
    - distance_same_lane: straight distance before lane change, in m
    - distance_other_lane: straight distance after lane change, in m
    - distance_lane_change: straight distance for the lane change itself, in m

    The total distance driven is greater than the sum of distance_same_lane and distance_other_lane.
    It results from the lane change distance plus the distance_same_lane plus distance_other_lane.
    The lane change distance is set to 25m (straight), the driven distance is slightly greater.

    A parallel termination behavior has to be used.
    """

    def __init__(self, actor, speed=10, direction='left', distance_same_lane=5, distance_other_lane=100,
                 distance_lane_change=25, lane_changes=1, name='LaneChange'):

        self._direction = direction
        self._distance_same_lane = distance_same_lane
        self._distance_other_lane = distance_other_lane
        self._distance_lane_change = distance_lane_change
        self._lane_changes = lane_changes

        self._target_lane_id = None
        self._distance_new_lane = 0
        self._pos_before_lane_change = None
        self._plan = None

        super(LaneChange, self).__init__(actor, target_speed=speed, name=name)

    def initialise(self):

        # get start position
        position_actor = CarlaDataProvider.get_map().get_waypoint(self._actor.get_location())

        # calculate plan with scenario_helper function
        self._plan, self._target_lane_id = generate_target_waypoint_list_multilane(
            position_actor, self._direction, self._distance_same_lane,
            self._distance_other_lane, self._distance_lane_change, check=True, lane_changes=self._lane_changes)
        super(LaneChange, self).initialise()

    def update(self):

        if not self._plan:
            print("{} couldn't perform the expected lane change".format(self._actor))
            return py_trees.common.Status.FAILURE

        status = super(LaneChange, self).update()

        current_position_actor = CarlaDataProvider.get_map().get_waypoint(self._actor.get_location())
        current_lane_id = current_position_actor.lane_id

        if current_lane_id == self._target_lane_id:
            # driving on new lane
            distance = current_position_actor.transform.location.distance(self._pos_before_lane_change)

            if distance > self._distance_other_lane:
                # long enough distance on new lane --> SUCCESS
                status = py_trees.common.Status.SUCCESS
        else:
            self._pos_before_lane_change = current_position_actor.transform.location

        return status


class SetInitSpeed(AtomicBehavior):

    """
    This class contains an atomic behavior to set the init_speed of an actor,
    succeding immeditely after initializing
    """

    def __init__(self, actor, init_speed=10, name='SetInitSpeed'):

        self._init_speed = init_speed
        self._terminate = None
        self._actor = actor

        super(SetInitSpeed, self).__init__(name, actor)

    def initialise(self):
        """
        Initialize it's speed
        """

        transform = self._actor.get_transform()
        yaw = transform.rotation.yaw * (math.pi / 180)

        vx = math.cos(yaw) * self._init_speed
        vy = math.sin(yaw) * self._init_speed
        self._actor.set_target_velocity(carla.Vector3D(vx, vy, 0))

    def update(self):
        """
        Nothing to update, end the behavior
        """

        return py_trees.common.Status.SUCCESS


class HandBrakeVehicle(AtomicBehavior):

    """
    This class contains an atomic hand brake behavior.
    To set the hand brake value of the vehicle.

    Important parameters:
    - vehicle: CARLA actor to execute the behavior
    - hand_brake_value to be applied in [0,1]

    The behavior terminates after setting the hand brake value
    """

    def __init__(self, vehicle, hand_brake_value, name="Braking"):
        """
        Setup vehicle control and brake value
        """
        super(HandBrakeVehicle, self).__init__(name)
        self.logger.debug("%s.__init__()" % (self.__class__.__name__))
        self._vehicle = vehicle
        self._control, self._type = get_actor_control(vehicle)
        self._hand_brake_value = hand_brake_value

    def update(self):
        """
        Set handbrake
        """
        new_status = py_trees.common.Status.SUCCESS
        if self._type == 'vehicle':
            self._control.hand_brake = self._hand_brake_value
            self._vehicle.apply_control(self._control)
        else:
            self._hand_brake_value = None
            self.logger.debug("%s.update()[%s->%s]" %
                              (self.__class__.__name__, self.status, new_status))
            self._vehicle.apply_control(self._control)

        return new_status


class ActorDestroy(AtomicBehavior):

    """
    This class contains an actor destroy behavior.
    Given an actor this behavior will delete it.

    Important parameters:
    - actor: CARLA actor to be deleted

    The behavior terminates after removing the actor
    """

    def __init__(self, actor, name="ActorDestroy"):
        """
        Setup actor
        """
        super(ActorDestroy, self).__init__(name, actor)
        self.logger.debug("%s.__init__()" % (self.__class__.__name__))

    def update(self):
        new_status = py_trees.common.Status.RUNNING
        if self._actor:
            CarlaDataProvider.remove_actor_by_id(self._actor.id)
            self._actor = None
            new_status = py_trees.common.Status.SUCCESS

        return new_status


class ActorTransformSetter(AtomicBehavior):

    """
    This class contains an atomic behavior to set the transform
    of an actor.

    Important parameters:
    - actor: CARLA actor to execute the behavior
    - transform: New target transform (position + orientation) of the actor
    - physics [optional]: If physics is true, the actor physics will be reactivated upon success

    The behavior terminates when actor is set to the new actor transform (closer than 1 meter)

    NOTE:
    It is very important to ensure that the actor location is spawned to the new transform because of the
    appearence of a rare runtime processing error. WaypointFollower with LocalPlanner,
    might fail if new_status is set to success before the actor is really positioned at the new transform.
    Therefore: calculate_distance(actor, transform) < 1 meter
    """

    def __init__(self, actor, transform, physics=True, name="ActorTransformSetter"):
        """
        Init
        """
        super(ActorTransformSetter, self).__init__(name, actor)
        self._transform = transform
        self._physics = physics
        self.logger.debug("%s.__init__()" % (self.__class__.__name__))

    def initialise(self):
        if self._actor.is_alive:
            self._actor.set_target_velocity(carla.Vector3D(0, 0, 0))
            self._actor.set_target_angular_velocity(carla.Vector3D(0, 0, 0))
            self._actor.set_transform(self._transform)
        super(ActorTransformSetter, self).initialise()

    def update(self):
        """
        Transform actor
        """
        new_status = py_trees.common.Status.RUNNING

        if not self._actor.is_alive:
            new_status = py_trees.common.Status.FAILURE

        if calculate_distance(self._actor.get_location(), self._transform.location) < 1.0:
            if self._physics:
                self._actor.set_simulate_physics(enabled=True)
            new_status = py_trees.common.Status.SUCCESS

        return new_status


class TrafficLightStateSetter(AtomicBehavior):

    """
    This class contains an atomic behavior to set the state of a given traffic light

    Args:
        actor (carla.TrafficLight): ID of the traffic light that shall be changed
        state (carla.TrafficLightState): New target state

    The behavior terminates after trying to set the new state
    """

    def __init__(self, actor, state, name="TrafficLightStateSetter"):
        """
        Init
        """
        super(TrafficLightStateSetter, self).__init__(name)

        self._actor = actor if "traffic_light" in actor.type_id else None
        self._state = state
        self.logger.debug("%s.__init__()" % (self.__class__.__name__))

    def update(self):
        """
        Change the state of the traffic light
        """
        if self._actor is None:
            return py_trees.common.Status.FAILURE

        new_status = py_trees.common.Status.RUNNING
        if self._actor.is_alive:
            self._actor.set_state(self._state)
            new_status = py_trees.common.Status.SUCCESS
        else:
            # For some reason the actor is gone...
            new_status = py_trees.common.Status.FAILURE

        return new_status


class ActorSource(AtomicBehavior):

    """
    Implementation for a behavior that will indefinitely create actors
    at a given transform if no other actor exists in a given radius
    from the transform.

    Important parameters:
    - actor_type_list: Type of CARLA actors to be spawned
    - transform: Spawn location
    - threshold: Min available free distance between other actors and the spawn location
    - blackboard_queue_name: Name of the blackboard used to control this behavior
    - actor_limit [optional]: Maximum number of actors to be spawned (default=7)

    A parallel termination behavior has to be used.
    """

    def __init__(self, actor_type_list, transform, threshold, blackboard_queue_name,
                 actor_limit=7, name="ActorSource"):
        """
        Setup class members
        """
        super(ActorSource, self).__init__(name)
        self._world = CarlaDataProvider.get_world()
        self._actor_types = actor_type_list
        self._spawn_point = transform
        self._threshold = threshold
        self._queue = Blackboard().get(blackboard_queue_name)
        self._actor_limit = actor_limit
        self._last_blocking_actor = None

    def update(self):
        new_status = py_trees.common.Status.RUNNING
        if self._actor_limit > 0:
            world_actors = self._world.get_actors()
            spawn_point_blocked = False
            if (self._last_blocking_actor and
                    self._spawn_point.location.distance(self._last_blocking_actor.get_location()) < self._threshold):
                spawn_point_blocked = True

            if not spawn_point_blocked:
                for actor in world_actors:
                    if self._spawn_point.location.distance(actor.get_location()) < self._threshold:
                        spawn_point_blocked = True
                        self._last_blocking_actor = actor
                        break

            if not spawn_point_blocked:
                try:
                    new_actor = CarlaDataProvider.request_new_actor(
                        random.choice(self._actor_types), self._spawn_point)
                    self._actor_limit -= 1
                    self._queue.put(new_actor)
                except:                             # pylint: disable=bare-except
                    print("ActorSource unable to spawn actor")
        return new_status


class ActorSink(AtomicBehavior):

    """
    Implementation for a behavior that will indefinitely destroy actors
    that wander near a given location within a specified threshold.

    Important parameters:
    - actor_type_list: Type of CARLA actors to be spawned
    - sink_location: Location (carla.location) at which actors will be deleted
    - threshold: Distance around sink_location in which actors will be deleted

    A parallel termination behavior has to be used.
    """

    def __init__(self, sink_location, threshold, name="ActorSink"):
        """
        Setup class members
        """
        super(ActorSink, self).__init__(name)
        self._sink_location = sink_location
        self._threshold = threshold

    def update(self):
        new_status = py_trees.common.Status.RUNNING
        CarlaDataProvider.remove_actors_in_surrounding(self._sink_location, self._threshold)
        return new_status


class ActorSourceSinkPair(AtomicBehavior):
    """
    Behavior that indefinitely creates actors at a location,
    controls them until another location, and then destroys them.
    Therefore, a parallel termination behavior has to be used.

    Important parameters:
    - source_transform (carla.Transform): Transform at which actors will be spawned
    - sink_location (carla.Location): Location at which actors will be deleted
    - spawn_distance: Distance between spawned actors
    - sink_distance: Actors closer to the sink than this distance will be deleted
    """

    def __init__(self, source_wp, sink_wp, spawn_dist_interval,
                 sink_dist=2, actors_speed=20, name="ActorSourceSinkPair"):
        """
        Setup class members
        """
        super(ActorSourceSinkPair, self).__init__(name)
        self._rng = random.RandomState(2000)

        self._source_wp = source_wp
        self._sink_wp = sink_wp

        self._sink_location = self._sink_wp.transform.location
        self._source_transform = self._source_wp.transform

        self._sink_dist = sink_dist
        self._speed = actors_speed

        self._min_spawn_dist = spawn_dist_interval[0]
        self._max_spawn_dist = spawn_dist_interval[1]
        self._spawn_dist = self._rng.uniform(self._min_spawn_dist, self._max_spawn_dist)

        self._actor_agent_list = []
        self._route = []
        self._grp = None

    def initialise(self):
        self._grp = GlobalRoutePlanner(CarlaDataProvider.get_map(), 2.0)
        self._route = self._grp.trace_route(self._source_wp.transform.location, self._sink_wp.transform.location)

    def update(self):
        """Controls the created actors and creaes / removes other when needed"""
        for actor_info in list(self._actor_agent_list):
            actor, agent = actor_info
            sink_distance = self._sink_location.distance(CarlaDataProvider.get_location(actor))
            if sink_distance < self._sink_dist:
                # Destroy the actor
                actor.destroy()
                self._actor_agent_list.remove(actor_info)
            else:
                # Control the actor
                control = agent.run_step()
                actor.apply_control(control)

        if len(self._actor_agent_list) == 0:
            distance = self._spawn_dist + 1
        else:
            actor_location = CarlaDataProvider.get_location(self._actor_agent_list[-1][0])
            distance = self._source_transform.location.distance(actor_location)

        if distance > self._spawn_dist:
            # Create a new actor
            spawn_transform = carla.Transform(
                self._source_transform.location + carla.Location(z=0.5),
                self._source_transform.rotation
            )
            actor = CarlaDataProvider.request_new_actor(
                'vehicle.*', spawn_transform, rolename='scenario', safe_blueprint=True, tick=False
            )
            if actor is not None:
                actor_agent = BasicAgent(actor, self._speed)
                actor_agent.set_global_plan(self._route, False)
                self._actor_agent_list.append([actor, actor_agent])
                self._spawn_dist = self._rng.uniform(self._min_spawn_dist, self._max_spawn_dist)

        return py_trees.common.Status.RUNNING

    def terminate(self, new_status):
        """
        Default terminate. Can be extended in derived class
        """
        try:
            for actor, _ in self._actor_agent_list:
                actor.destroy()
        except RuntimeError:
            pass  # Actor was already destroyed


class TrafficLightFreezer(AtomicBehavior):
    """
    Behavior that freezes a group of traffic lights for a specific amount of time,
    returning them to their original state after ending it

    Important parameters:
    - traffic_lights_dict dict{carla.TrafficLight: carla.TrafficLightState}
    - timeout: Amount of time the traffic lights are frozen
    """

    def __init__(self, traffic_lights_dict, duration=10000, name="ActorSourceSinkPair"):
        """Setup class members"""
        super(TrafficLightFreezer, self).__init__(name)
        self._traffic_lights_dict = traffic_lights_dict
        self._duration = duration
        self._previous_traffic_light_info = {}
        self._start_time = None

    def initialise(self):
        """
        Sets the traffic lights to the desired states and remembers their previous one.
        These should technically be frozen, but that freezes all tls in the town
        """
        self._start_time = GameTime.get_time()
        for tl in self._traffic_lights_dict:
            elapsed_time = tl.get_elapsed_time()
            self._previous_traffic_light_info[tl] ={
                'state': tl.get_state(),
                'green_time': tl.get_green_time(),
                'red_time': tl.get_red_time(),
                'yellow_time': tl.get_yellow_time()
            }
            tl.set_state(self._traffic_lights_dict[tl])
            tl.set_green_time(self._duration + elapsed_time)
            tl.set_red_time(self._duration + elapsed_time)
            tl.set_yellow_time(self._duration + elapsed_time)

    def update(self):
        """Waits until the adequate time has passed"""
        if GameTime.get_time() - self._start_time > self._duration:
            return py_trees.common.Status.SUCCESS
        else:
            return py_trees.common.Status.RUNNING

    def terminate(self, new_status):
        """Reset all traffic lights back to their previous states"""
        if self._previous_traffic_light_info:
            for tl in self._traffic_lights_dict:
                tl.set_state(self._previous_traffic_light_info[tl]['state'])
                tl.set_green_time(self._previous_traffic_light_info[tl]['green_time'])
                tl.set_red_time(self._previous_traffic_light_info[tl]['red_time'])
                tl.set_yellow_time(self._previous_traffic_light_info[tl]['yellow_time'])


class StartRecorder(AtomicBehavior):

    """
    Atomic that starts the CARLA recorder. Only one can be active
    at a time, and if this isn't the case, the recorder will
    automatically stop the previous one.

    Args:
        recorder_name (str): name of the file to write the recorded data.
            Remember that a simple name will save the recording in
            'CarlaUE4/Saved/'. Otherwise, if some folder appears in the name,
            it will be considered an absolute path.
        name (str): name of the behavior
    """

    def __init__(self, recorder_name, name="StartRecorder"):
        """
        Setup class members
        """
        super(StartRecorder, self).__init__(name)
        self._client = CarlaDataProvider.get_client()
        self._recorder_name = recorder_name

    def update(self):
        self._client.start_recorder(self._recorder_name)
        return py_trees.common.Status.SUCCESS


class StopRecorder(AtomicBehavior):

    """
    Atomic that stops the CARLA recorder.

    Args:
        name (str): name of the behavior
    """

    def __init__(self, name="StopRecorder"):
        """
        Setup class members
        """
        super(StopRecorder, self).__init__(name)
        self._client = CarlaDataProvider.get_client()

    def update(self):
        self._client.stop_recorder()
        return py_trees.common.Status.SUCCESS


class TrafficLightManipulator(AtomicBehavior):

    """
    Atomic behavior that manipulates traffic lights around the ego_vehicle to trigger scenarios 7 to 10.
    This is done by setting 2 of the traffic light at the intersection to green (with some complex precomputation
    to set everything up).

    Important parameters:
    - ego_vehicle: CARLA actor that controls this behavior
    - subtype: string that gathers information of the route and scenario number
      (check SUBTYPE_CONFIG_TRANSLATION below)
    """

    RED = carla.TrafficLightState.Red
    YELLOW = carla.TrafficLightState.Yellow
    GREEN = carla.TrafficLightState.Green

    # Time constants
    RED_TIME = 1.5  # Minimum time the ego vehicle waits in red (seconds)
    YELLOW_TIME = 2  # Time spent at yellow state (seconds)
    RESET_TIME = 6  # Time waited before resetting all the junction (seconds)

    # Experimental values
    TRIGGER_DISTANCE = 10  # Distance that makes all vehicles in the lane enter the junction (meters)
    DIST_TO_WAITING_TIME = 0.04  # Used to wait longer at larger intersections (s/m)

    INT_CONF_OPP1 = {'ego': RED, 'ref': RED, 'left': RED, 'right': RED, 'opposite': GREEN}
    INT_CONF_OPP2 = {'ego': GREEN, 'ref': GREEN, 'left': RED, 'right': RED, 'opposite': GREEN}
    INT_CONF_LFT1 = {'ego': RED, 'ref': RED, 'left': GREEN, 'right': RED, 'opposite': RED}
    INT_CONF_LFT2 = {'ego': GREEN, 'ref': GREEN, 'left': GREEN, 'right': RED, 'opposite': RED}
    INT_CONF_RGT1 = {'ego': RED, 'ref': RED, 'left': RED, 'right': GREEN, 'opposite': RED}
    INT_CONF_RGT2 = {'ego': GREEN, 'ref': GREEN, 'left': RED, 'right': GREEN, 'opposite': RED}

    INT_CONF_REF1 = {'ego': GREEN, 'ref': GREEN, 'left': RED, 'right': RED, 'opposite': RED}
    INT_CONF_REF2 = {'ego': YELLOW, 'ref': YELLOW, 'left': RED, 'right': RED, 'opposite': RED}

    # Depending on the scenario, IN ORDER OF IMPORTANCE, the traffic light changed
    # The list has to contain only items of the INT_CONF
    SUBTYPE_CONFIG_TRANSLATION = {
        'S7left': ['left', 'opposite', 'right'],
        'S7right': ['left', 'opposite'],
        'S7opposite': ['right', 'left', 'opposite'],
        'S8left': ['opposite'],
        'S9right': ['left', 'opposite']
    }

    CONFIG_TLM_TRANSLATION = {
        'left': [INT_CONF_LFT1, INT_CONF_LFT2],
        'right': [INT_CONF_RGT1, INT_CONF_RGT2],
        'opposite': [INT_CONF_OPP1, INT_CONF_OPP2]
    }

    def __init__(self, ego_vehicle, subtype, debug=False, name="TrafficLightManipulator"):
        super(TrafficLightManipulator, self).__init__(name)
        self.ego_vehicle = ego_vehicle
        self.subtype = subtype
        self.current_step = 1
        self.debug = debug

        self.traffic_light = None
        self.annotations = None
        self.configuration = None
        self.prev_junction_state = None
        self.junction_location = None
        self.seconds_waited = 0
        self.prev_time = None
        self.max_trigger_distance = None
        self.waiting_time = None
        self.inside_junction = False

        self.logger.debug("%s.__init__()" % (self.__class__.__name__))

    def update(self):

        new_status = py_trees.common.Status.RUNNING

        # 1) Set up the parameters
        if self.current_step == 1:

            # Traffic light affecting the ego vehicle
            self.traffic_light = CarlaDataProvider.get_next_traffic_light(self.ego_vehicle, use_cached_location=False)
            if not self.traffic_light:
                # nothing else to do in this iteration...
                return new_status

            # "Topology" of the intersection
            self.annotations = CarlaDataProvider.annotate_trafficlight_in_group(self.traffic_light)

            # Which traffic light will be modified (apart from the ego lane)
            self.configuration = self.get_traffic_light_configuration(self.subtype, self.annotations)
            if self.configuration is None:
                self.current_step = 0  # End the behavior
                return new_status

            # Modify the intersection. Store the previous state
            self.prev_junction_state = self.set_intersection_state(self.INT_CONF_REF1)

            self.current_step += 1
            if self.debug:
                print("--- All set up")

        # 2) Modify the ego lane to yellow when closeby
        elif self.current_step == 2:

            ego_location = CarlaDataProvider.get_location(self.ego_vehicle)

            if self.junction_location is None:
                ego_waypoint = CarlaDataProvider.get_map().get_waypoint(ego_location)
                junction_waypoint = ego_waypoint.next(0.5)[0]
                while not junction_waypoint.is_junction:
                    next_wp = junction_waypoint.next(0.5)[0]
                    junction_waypoint = next_wp
                self.junction_location = junction_waypoint.transform.location

            distance = ego_location.distance(self.junction_location)

            # Failure check
            if self.max_trigger_distance is None:
                self.max_trigger_distance = distance + 1
            if distance > self.max_trigger_distance:
                self.current_step = 0

            elif distance < self.TRIGGER_DISTANCE:
                _ = self.set_intersection_state(self.INT_CONF_REF2)
                self.current_step += 1

            if self.debug:
                print("--- Distance until traffic light changes: {}".format(distance))

        # 3) Modify the ego lane to red and the chosen one to green after several seconds
        elif self.current_step == 3:

            if self.passed_enough_time(self.YELLOW_TIME):
                _ = self.set_intersection_state(self.CONFIG_TLM_TRANSLATION[self.configuration][0])

                self.current_step += 1

        # 4) Wait a bit to let vehicles enter the intersection, then set the ego lane to green
        elif self.current_step == 4:

            # Get the time in red, dependent on the intersection dimensions
            if self.waiting_time is None:
                self.waiting_time = self.get_waiting_time(self.annotations, self.configuration)

            if self.passed_enough_time(self.waiting_time):
                _ = self.set_intersection_state(self.CONFIG_TLM_TRANSLATION[self.configuration][1])

                self.current_step += 1

        # 5) Wait for the end of the intersection
        elif self.current_step == 5:
            # the traffic light has been manipulated, wait until the vehicle finsihes the intersection
            ego_location = CarlaDataProvider.get_location(self.ego_vehicle)
            ego_waypoint = CarlaDataProvider.get_map().get_waypoint(ego_location)

            if not self.inside_junction:
                if ego_waypoint.is_junction:
                    # Wait for the ego_vehicle to enter a junction
                    self.inside_junction = True
                else:
                    if self.debug:
                        print("--- Waiting to ENTER a junction")

            else:
                if ego_waypoint.is_junction:
                    if self.debug:
                        print("--- Waiting to EXIT a junction")
                else:
                    # And to leave it
                    self.inside_junction = False
                    self.current_step += 1

        # 6) At the end (or if something failed), reset to the previous state
        else:
            if self.prev_junction_state:
                CarlaDataProvider.reset_lights(self.prev_junction_state)
                if self.debug:
                    print("--- Returning the intersection to its previous state")

            self.variable_cleanup()
            new_status = py_trees.common.Status.SUCCESS

        return new_status

    def passed_enough_time(self, time_limit):
        """
        Returns true or false depending on the time that has passed from the
        first time this function was called
        """
        # Start the timer
        if self.prev_time is None:
            self.prev_time = GameTime.get_time()

        timestamp = GameTime.get_time()
        self.seconds_waited += (timestamp - self.prev_time)
        self.prev_time = timestamp

        if self.debug:
            print("--- Waited seconds: {}".format(self.seconds_waited))

        if self.seconds_waited >= time_limit:
            self.seconds_waited = 0
            self.prev_time = None

            return True
        return False

    def set_intersection_state(self, choice):
        """
        Changes the intersection to the desired state
        """
        prev_state = CarlaDataProvider.update_light_states(
            self.traffic_light,
            self.annotations,
            choice,
            freeze=True)

        return prev_state

    def get_waiting_time(self, annotation, direction):
        """
        Calculates the time the ego traffic light will remain red
        to let vehicles enter the junction
        """

        tl = annotation[direction][0]
        ego_tl = annotation["ref"][0]

        tl_location = CarlaDataProvider.get_trafficlight_trigger_location(tl)
        ego_tl_location = CarlaDataProvider.get_trafficlight_trigger_location(ego_tl)

        distance = ego_tl_location.distance(tl_location)

        return self.RED_TIME + distance * self.DIST_TO_WAITING_TIME

    def get_traffic_light_configuration(self, subtype, annotations):
        """
        Checks the list of possible altered traffic lights and gets
        the first one that exists in the intersection

        Important parameters:
        - subtype: Subtype of the scenario
        - annotations: list of the traffic light of the junction, with their direction (right, left...)
        """
        configuration = None

        if subtype in self.SUBTYPE_CONFIG_TRANSLATION:
            possible_configurations = self.SUBTYPE_CONFIG_TRANSLATION[self.subtype]
            while possible_configurations:
                # Chose the first one and delete it
                configuration = possible_configurations[0]
                possible_configurations = possible_configurations[1:]
                if configuration in annotations:
                    if annotations[configuration]:
                        # Found a valid configuration
                        break
                    else:
                        # The traffic light doesn't exist, get another one
                        configuration = None
                else:
                    if self.debug:
                        print("This configuration name is wrong")
                    configuration = None

            if configuration is None and self.debug:
                print("This subtype has no traffic light available")
        else:
            if self.debug:
                print("This subtype is unknown")

        return configuration

    def variable_cleanup(self):
        """
        Resets all variables to the intial state
        """
        self.current_step = 1
        self.traffic_light = None
        self.annotations = None
        self.configuration = None
        self.prev_junction_state = None
        self.junction_location = None
        self.max_trigger_distance = None
        self.waiting_time = None
        self.inside_junction = False


class ScenarioTriggerer(AtomicBehavior):

    """
    Handles the triggering of the scenarios that are part of a route.

    Initializes a list of blackboard variables to False, and only sets them to True when
    the ego vehicle is very close to the scenarios
    """

    WINDOWS_SIZE = 5

    def __init__(self, actor, route, blackboard_list, distance,
                 repeat_scenarios=False, debug=False, name="ScenarioTriggerer"):
        """
        Setup class members
        """
        super(ScenarioTriggerer, self).__init__(name)
        self._world = CarlaDataProvider.get_world()
        self._map = CarlaDataProvider.get_map()
        self._repeat = repeat_scenarios
        self._debug = debug

        self._actor = actor
        self._route = route
        self._distance = distance
        self._blackboard_list = blackboard_list
        self._triggered_scenarios = []  # List of already done scenarios

        self._current_index = 0
        self._route_length = len(self._route)
        self._waypoints, _ = zip(*self._route)

    def update(self):
        new_status = py_trees.common.Status.RUNNING

        location = CarlaDataProvider.get_location(self._actor)
        if location is None:
            return new_status

        lower_bound = self._current_index
        upper_bound = min(self._current_index + self.WINDOWS_SIZE + 1, self._route_length)

        shortest_distance = float('inf')
        closest_index = -1

        for index in range(lower_bound, upper_bound):
            ref_waypoint = self._waypoints[index]
            ref_location = ref_waypoint.location

            dist_to_route = ref_location.distance(location)
            if dist_to_route <= shortest_distance:
                closest_index = index
                shortest_distance = dist_to_route

        if closest_index == -1 or shortest_distance == float('inf'):
            return new_status

        # Update the ego position at the route
        self._current_index = closest_index

        route_location = self._waypoints[closest_index].location

        # Check which scenarios can be triggered
        blackboard = py_trees.blackboard.Blackboard()
        for black_var_name, scen_location in self._blackboard_list:

            # Close enough
            scen_distance = route_location.distance(scen_location)
            condition1 = bool(scen_distance < self._distance)

            # Not being currently done
            value = blackboard.get(black_var_name)
            condition2 = bool(not value)

            # Already done, if needed
            condition3 = bool(self._repeat or black_var_name not in self._triggered_scenarios)

            if condition1 and condition2 and condition3:
                _ = blackboard.set(black_var_name, True)
                self._triggered_scenarios.append(black_var_name)

                if self._debug:
                    self._world.debug.draw_point(
                        scen_location + carla.Location(z=4),
                        size=0.5,
                        life_time=0.5,
                        color=carla.Color(255, 255, 0)
                    )
                    self._world.debug.draw_string(
                        scen_location + carla.Location(z=5),
                        str(black_var_name),
                        False,
                        color=carla.Color(0, 0, 0),
                        life_time=1000
                    )

        return new_status


class KeepLongitudinalGap(AtomicBehavior):
    """
    This class contains an atomic behavior to maintain a set gap with leading/adjacent vehicle.

    Important parameters:
    - actor: CARLA actor to execute the behavior
    - reference_actor: Reference actor the distance shall be kept to.
    - distance: target gap between the two actors in meters
    - distance_type: Specifies how distance should be calculated between the two actors

    The behavior terminates after overwritten by other events / when target distance is reached(if continues).
    """

    def __init__(self, actor, reference_actor, gap, gap_type="distance", max_speed=None, continues=False,
                 freespace=False, name="AutoKeepDistance"):
        """
        Setup parameters
        """
        super(KeepLongitudinalGap, self).__init__(name, actor)
        self.logger.debug("%s.__init__()" % (self.__class__.__name__))
        self._reference_actor = reference_actor
        self._gap = gap
        self._gap_type = gap_type
        self._continues = continues
        self._freespace = freespace
        self._global_rp = None
        max_speed_limit = 100
        self.max_speed = max_speed_limit if max_speed is None else float(max_speed)
        if freespace and self._gap_type == "distance":
            self._gap += self._reference_actor.bounding_box.extent.x + self._actor.bounding_box.extent.x

        self._start_time = None

    def initialise(self):
        actor_dict = {}

        try:
            check_actors = operator.attrgetter("ActorsWithController")
            actor_dict = check_actors(py_trees.blackboard.Blackboard())
        except AttributeError:
            pass

        if not actor_dict or self._actor.id not in actor_dict:
            raise RuntimeError("Actor not found in ActorsWithController BlackBoard")

        self._start_time = GameTime.get_time()
        actor_dict[self._actor.id].update_target_speed(self.max_speed, start_time=self._start_time)

        self._global_rp = GlobalRoutePlanner(CarlaDataProvider.get_world().get_map(), 1.0)

        super(KeepLongitudinalGap, self).initialise()

    def update(self):
        """
        keeps track of gap and update the controller accordingly
        """
        try:
            check_actors = operator.attrgetter("ActorsWithController")
            actor_dict = check_actors(py_trees.blackboard.Blackboard())
        except AttributeError:
            pass

        if not actor_dict or self._actor.id not in actor_dict:
            return py_trees.common.Status.FAILURE

        if actor_dict[self._actor.id].get_last_longitudinal_command() != self._start_time:
            return py_trees.common.Status.SUCCESS

        new_status = py_trees.common.Status.RUNNING

        actor_velocity = CarlaDataProvider.get_velocity(self._actor)
        reference_velocity = CarlaDataProvider.get_velocity(self._reference_actor)

        gap = sr_tools.scenario_helper.get_distance_between_actors(self._actor, self._reference_actor,
                                                                   distance_type="longitudinal",
                                                                   freespace=self._freespace,
                                                                   global_planner=self._global_rp)
        actor_transform = CarlaDataProvider.get_transform(self._actor)
        ref_actor_transform = CarlaDataProvider.get_transform(self._reference_actor)
        if is_within_distance(ref_actor_transform, actor_transform, float('inf'), [0, 90]) and \
                operator.le(gap, self._gap):
            try:
                factor = abs(actor_velocity - reference_velocity)/actor_velocity
                if actor_velocity > reference_velocity:
                    actor_velocity = actor_velocity - (factor*actor_velocity)
                elif actor_velocity < reference_velocity and operator.gt(gap, self._gap):
                    actor_velocity = actor_velocity + (factor*actor_velocity)
            except ZeroDivisionError:
                pass
            actor_dict[self._actor.id].update_target_speed(actor_velocity)

            if not self._continues:
                if operator.le(gap, self._gap):
                    new_status = py_trees.common.Status.SUCCESS
        else:
            actor_dict[self._actor.id].update_target_speed(self.max_speed)

        self.logger.debug("%s.update()[%s->%s]" % (self.__class__.__name__, self.status, new_status))
        return new_status<|MERGE_RESOLUTION|>--- conflicted
+++ resolved
@@ -32,10 +32,6 @@
 from agents.navigation.basic_agent import BasicAgent, LocalPlanner
 from agents.navigation.local_planner import RoadOption
 from agents.navigation.global_route_planner import GlobalRoutePlanner
-<<<<<<< HEAD
-from agents.navigation.controller import PIDLongitudinalController
-=======
->>>>>>> 0832793a
 from agents.tools.misc import is_within_distance
 
 from srunner.scenariomanager.carla_data_provider import CarlaDataProvider
@@ -761,11 +757,7 @@
 
         # Obtain final route, considering the routing option
         # At the moment everything besides "shortest" will use the CARLA GlobalPlanner
-<<<<<<< HEAD
         grp = GlobalRoutePlanner(CarlaDataProvider.get_map(), 2.0)
-=======
-        grp = GlobalRoutePlanner(CarlaDataProvider.get_world().get_map(), 2.0)
->>>>>>> 0832793a
         route = []
         for i, _ in enumerate(carla_route_elements):
             if carla_route_elements[i][1] == "shortest":
