--- conflicted
+++ resolved
@@ -1772,14 +1772,8 @@
     The behavior terminates after reaching the target_location (within 2 meters)
     """
 
-<<<<<<< HEAD
-    _acceptable_target_distance = 2
-
-    def __init__(self, actor, target_location=None, plan=None, target_speed=None, opt_dict={}, name="BasicAgentBehavior"):
-=======
     def __init__(self, actor, target_location, target_speed=None,
                  opt_dict=None, name="BasicAgentBehavior"):
->>>>>>> 075a4a39
         """
         Setup actor and maximum steer value
         """
@@ -1787,59 +1781,26 @@
         self._map = CarlaDataProvider.get_map()
         self._target_speed = target_speed
         self._target_location = target_location
-<<<<<<< HEAD
-        self._opt_dict = opt_dict
-=======
         self._opt_dict = opt_dict if opt_dict else {}
->>>>>>> 075a4a39
         self._control = carla.VehicleControl()
         self._agent = None
         self._plan = None
 
     def initialise(self):
         """Initialises the agent"""
-<<<<<<< HEAD
-        self._agent = BasicAgent(self._actor, self._target_speed, self._opt_dict)
-        if not self._target_location and not self._plan:
-            return
-
-        if not self._target_location:
-            # If a plan is given, get the target location
-            self._target_location = self._plan[-1][0].transform.location
-        else:
-            # If a target location is given, get the plan
-            start_wp = self._map.get_waypoint(CarlaDataProvider.get_location(self._actor))
-            end_wp = self._map.get_waypoint(self._target_location)
-            self._plan = self._agent.trace_route(start_wp, end_wp)
-        self._agent.set_global_plan(self._plan, False)
-=======
         self._agent = BasicAgent(self._actor, self._target_speed * 3.6, opt_dict=self._opt_dict)
         self._plan = self._agent.trace_route(
             self._map.get_waypoint(CarlaDataProvider.get_location(self._actor)),
             self._map.get_waypoint(self._target_location))
         self._agent.set_global_plan(self._plan)
->>>>>>> 075a4a39
 
     def update(self):
         new_status = py_trees.common.Status.RUNNING
 
-<<<<<<< HEAD
-        self._actor.apply_control(self._agent.run_step())
-
-        if not self._target_location:
-            return new_status
-
-        location = CarlaDataProvider.get_location(self._actor)
-        if calculate_distance(location, self._target_location) < self._acceptable_target_distance:
-            new_status = py_trees.common.Status.SUCCESS
-
-        self.logger.debug("%s.update()[%s->%s]" % (self.__class__.__name__, self.status, new_status))
-=======
         if self._agent.done():
             new_status = py_trees.common.Status.SUCCESS
         self._control = self._agent.run_step()
         self._actor.apply_control(self._control)
->>>>>>> 075a4a39
 
         self.logger.debug("%s.update()[%s->%s]" % (self.__class__.__name__, self.status, new_status))
         return new_status
@@ -2539,12 +2500,7 @@
                 'vehicle.*', self._source_transform, rolename='scenario', safe_blueprint=True, tick=False
             )
             if actor is not None:
-<<<<<<< HEAD
-                actor.apply_control(carla.VehicleControl(manual_gear_shift=True, gear=1))
-                actor_agent = BasicAgent(actor, 3.6 * self._speed, {'max_throttle': 1.0})
-=======
                 actor_agent = BasicAgent(actor, 3.6 * self._speed)
->>>>>>> 075a4a39
                 actor_agent.set_global_plan(self._route, False)
                 self._actor_agent_list.append([actor, actor_agent])
                 self._spawn_dist = self._rng.uniform(self._min_spawn_dist, self._max_spawn_dist)
